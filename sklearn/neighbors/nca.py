--- conflicted
+++ resolved
@@ -10,7 +10,6 @@
 import numpy as np
 import sys
 import time
-<<<<<<< HEAD
 
 from sklearn.discriminant_analysis import LinearDiscriminantAnalysis
 
@@ -18,18 +17,13 @@
     from scipy.special import logsumexp
 except ImportError:
     from scipy.misc import logsumexp
+from functools import partial
+
+from scipy.spatial.distance import pdist
 from scipy.optimize import minimize
+
+from sklearn.metrics import pairwise_distances
 from ..metrics import pairwise_distances
-=======
-from functools import partial
-
-from scipy.spatial.distance import pdist
-from scipy.special import logsumexp
-from scipy.optimize import minimize
-
-from sklearn.metrics import pairwise_distances
-from ..preprocessing import OneHotEncoder
->>>>>>> 5d2e34b2
 from ..base import BaseEstimator, TransformerMixin
 from ..preprocessing import LabelEncoder
 from ..decomposition import PCA
@@ -155,8 +149,8 @@
 
     """
 
-    def __init__(self, n_features_out=None, init='pca', max_iter=500,
-                 tol=1e-14, callback=None, store_opt_result=False, verbose=0,
+    def __init__(self, n_features_out=None, init='pca', max_iter=50,
+                 tol=1e-5, callback=None, store_opt_result=False, verbose=0,
                  random_state=None):
 
         # Parameters
@@ -207,11 +201,7 @@
         disp = self.verbose - 2 if self.verbose > 1 else -1
         optimizer_params = {'method': 'L-BFGS-B',
                             'fun': self._loss_grad_lbfgs,
-<<<<<<< HEAD
                             'args': (X_valid, mask, -1.0),
-=======
-                            'args': (X_valid, y_valid, -1.0),
->>>>>>> 5d2e34b2
                             'jac': True,
                             'x0': transformation,
                             'tol': self.tol,
@@ -417,20 +407,7 @@
 
         self.n_iter_ += 1
 
-<<<<<<< HEAD
     def _loss_grad_lbfgs(self, transformation, X, mask, sign=1.0):
-=======
-    @staticmethod
-    def p_i_chunked(chunk, start, mask=None):  # todo: change None
-        stop = start + chunk.shape[0]
-        np.fill_diagonal(chunk, np.inf)
-        chunk = np.exp(- chunk - logsumexp(- chunk))
-        sum_similar = np.sum(chunk[mask[start:stop]])
-        sum_dissimilar = np.sum(chunk[~mask[start:stop]])
-        return sum_similar / (sum_similar + sum_dissimilar)
-
-    def _loss_grad_lbfgs(self, transformation, X, y, sign=1.0):
->>>>>>> 5d2e34b2
         """Compute the loss and the loss gradient w.r.t. ``transformation``.
 
         Parameters
@@ -442,15 +419,9 @@
         X : array, shape (n_samples, n_features)
             The training samples.
 
-<<<<<<< HEAD
         mask : array, shape (n_samples, n_samples)
             A mask where ``mask[i, j] == 1`` if ``X[i]`` and ``X[j]`` belong
             to the same class, and ``0`` otherwise.
-=======
-        y : array, shape (n_samples,)
-            The corresponding training labels.
-
->>>>>>> 5d2e34b2
 
         Returns
         -------
@@ -475,7 +446,6 @@
         t_funcall = time.time()
 
         transformation = transformation.reshape(-1, X.shape[1])
-<<<<<<< HEAD
         X_embedded = np.dot(X, transformation.T)  # (n_samples, n_features_out)
 
         # Compute softmax distances
@@ -485,34 +455,16 @@
         # (n_samples, n_samples)
 
         # Compute loss
-=======
-        X_embedded = np.dot(X, transformation.T)
-
-
-        mask = y[:, np.newaxis] == y[np.newaxis, :]  # (n_samples, n_samples)
-        p_ij = pairwise_distances(X_embedded, squared=True)
-        np.fill_diagonal(p_ij, np.inf)
-        p_ij = np.exp(-p_ij - logsumexp(-p_ij, axis=1, keepdims=True))
-        # (n_samples, n_samples)
-
->>>>>>> 5d2e34b2
         masked_p_ij = p_ij * mask
         p = np.sum(masked_p_ij, axis=1, keepdims=True)  # (n_samples, 1)
         loss = np.sum(p)
 
-<<<<<<< HEAD
         # Compute gradient of loss w.r.t. `transform`
         weighted_p_ij = masked_p_ij - p_ij * p
         gradient = 2 * (X_embedded.T.dot(weighted_p_ij + weighted_p_ij.T) -
                         X_embedded.T * np.sum(weighted_p_ij, axis=0)).dot(X)
         # time complexity: O(n_features_out x n_samples x
         # min(n_samples, n_features))
-=======
-        weighted_p_ij = masked_p_ij - p_ij * p
-        cross_term = X_embedded.T.dot(weighted_p_ij + weighted_p_ij.T)
-        X_embedded_weighted= X_embedded.T * np.sum(weighted_p_ij, axis=0)
-        gradient = 2 * (cross_term - X_embedded_weighted).dot(X)
->>>>>>> 5d2e34b2
 
         if self.verbose:
             t_funcall = time.time() - t_funcall
@@ -523,6 +475,7 @@
 
         return sign * loss, sign * gradient.ravel()
 
+
 ##########################
 # Some helper functions #
 #########################
