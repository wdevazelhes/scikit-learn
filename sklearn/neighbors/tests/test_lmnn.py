--- conflicted
+++ resolved
@@ -10,13 +10,6 @@
 from sklearn.utils.testing import assert_true
 from sklearn.utils.testing import assert_false
 from sklearn import datasets
-<<<<<<< HEAD
-from sklearn.neighbors import LargeMarginNearestNeighbor, KNeighborsClassifier
-from sklearn.metrics.pairwise import paired_euclidean_distances
-from sklearn.metrics.pairwise import euclidean_distances
-from sklearn.neighbors.lmnn import _paired_distances_blockwise
-from sklearn.neighbors.lmnn import _euclidean_distances_without_checks
-=======
 from sklearn.neighbors import LargeMarginNearestNeighbor
 from sklearn.neighbors import KNeighborsClassifier
 from sklearn.neighbors.lmnn import make_lmnn_pipeline
@@ -24,7 +17,6 @@
 from sklearn.neighbors.lmnn import _euclidean_distances_without_checks
 from sklearn.metrics.pairwise import paired_euclidean_distances
 from sklearn.metrics.pairwise import euclidean_distances
->>>>>>> 8dd6cd48
 from sklearn.utils.extmath import row_norms
 
 
@@ -107,11 +99,8 @@
     assert_raises(TypeError, LMNN(n_jobs='yes').fit, X, y)
     assert_raises(TypeError, LMNN(warm_start=1).fit, X, y)
     assert_raises(TypeError, LMNN(impostor_store=0.5).fit, X, y)
-<<<<<<< HEAD
-=======
     assert_raises(TypeError, LMNN(neighbors_params=65).fit, X, y)
     assert_raises(TypeError, LMNN(weight_push_loss='0.3').fit, X, y)
->>>>>>> 8dd6cd48
 
     # ValueError
     assert_raises(ValueError, LMNN(init=1).fit, X, y)
@@ -120,11 +109,8 @@
     assert_raises(ValueError, LMNN(max_iter=-1).fit, X, y)
     assert_raises(ValueError, LMNN(max_impostors=-1).fit, X, y)
     assert_raises(ValueError, LMNN(impostor_store='dense').fit, X, y)
-<<<<<<< HEAD
-=======
     assert_raises(ValueError, LMNN(weight_push_loss=2.).fit, X, y)
     assert_raises(ValueError, LMNN(weight_push_loss=0.).fit, X, y)
->>>>>>> 8dd6cd48
 
     fit_func = LMNN(init=np.random.rand(5, 3)).fit
     assert_raises(ValueError, fit_func, X, y)
@@ -250,8 +236,6 @@
 
     lmnn = LargeMarginNearestNeighbor(n_neighbors=3, max_impostors=1,
                                       impostor_store='sparse')
-<<<<<<< HEAD
-=======
     lmnn.fit(iris_data, iris_target)
 
 
@@ -260,7 +244,6 @@
 
     params = {'algorithm': 'brute', 'metric': hamming}
     lmnn = LargeMarginNearestNeighbor(n_neighbors=3, neighbors_params=params)
->>>>>>> 8dd6cd48
     lmnn.fit(iris_data, iris_target)
 
 
@@ -472,9 +455,6 @@
     distances1 = euclidean_distances(X, X_norm_squared=XX)
     distances2 = _euclidean_distances_without_checks(X, X_norm_squared=XX)
 
-<<<<<<< HEAD
-    assert_array_equal(distances1, distances2)
-=======
     assert_array_equal(distances1, distances2)
 
 
@@ -503,5 +483,4 @@
 
     score_pipe = lmnn_pipe.score(X_test, y_test)
 
-    assert_equal(score, score_pipe)
->>>>>>> 8dd6cd48
+    assert_equal(score, score_pipe)