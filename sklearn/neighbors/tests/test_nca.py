--- conflicted
+++ resolved
@@ -76,11 +76,7 @@
 
     point = nca._initialize(X, init)
     # compute the gradient at `point`
-<<<<<<< HEAD
-    _, gradient = nca._loss_grad_lbfgs(point, X, y)
-=======
     _, gradient = nca._loss_grad_lbfgs(point, X, mask)
->>>>>>> c50c8415
 
     # create a random direction of norm 1
     random_direction = rng.randn(*point.shape)
@@ -92,17 +88,11 @@
 
     # compute finite differences
     eps = 1e-5
-<<<<<<< HEAD
-    right_loss, _ = nca._loss_grad_lbfgs(point + eps * random_direction, X, y)
-    left_loss, _ = nca._loss_grad_lbfgs(point - eps * random_direction, X, y)
-    finite_differences = 1/(2*eps) * (right_loss - left_loss)
-=======
     right_loss, _ = nca._loss_grad_lbfgs(point + eps * random_direction, X,
                                          mask)
     left_loss, _ = nca._loss_grad_lbfgs(point - eps * random_direction, X,
                                         mask)
     finite_differences = 1 / (2 * eps) * (right_loss - left_loss)
->>>>>>> c50c8415
 
     # compute relative error
     relative_error = np.abs(finite_differences - projected_gradient) / \
