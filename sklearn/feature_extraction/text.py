# -*- coding: utf-8 -*-
# Authors: Olivier Grisel <olivier.grisel@ensta.org>
#          Mathieu Blondel <mathieu@mblondel.org>
#          Lars Buitinck <L.J.Buitinck@uva.nl>
#          Robert Layton <robertlayton@gmail.com>
#
# License: BSD Style.
"""
The :mod:`sklearn.feature_extraction.text` submodule gathers utilities to
build feature vectors from text documents.
"""

from collections import Mapping
from operator import itemgetter
import re
import unicodedata
import warnings
import numbers

import numpy as np
import scipy.sparse as sp

from ..base import BaseEstimator, TransformerMixin
from ..preprocessing import normalize
from ..utils.fixes import Counter
from .hashing import FeatureHasher
from .stop_words import ENGLISH_STOP_WORDS

__all__ = ['CountVectorizer',
           'ENGLISH_STOP_WORDS',
           'TfidfTransformer',
           'TfidfVectorizer',
           'strip_accents_ascii',
           'strip_accents_unicode',
           'strip_tags']


def strip_accents_unicode(s):
    """Transform accentuated unicode symbols into their simple counterpart

    Warning: the python-level loop and join operations make this
    implementation 20 times slower than the strip_accents_ascii basic
    normalization.

    See also
    --------
    strip_accents_ascii
        Remove accentuated char for any unicode symbol that has a direct
        ASCII equivalent.
    """
    return u''.join([c for c in unicodedata.normalize('NFKD', s)
                     if not unicodedata.combining(c)])


def strip_accents_ascii(s):
    """Transform accentuated unicode symbols into ascii or nothing

    Warning: this solution is only suited for languages that have a direct
    transliteration to ASCII symbols.

    See also
    --------
    strip_accents_unicode
        Remove accentuated char for any unicode symbol.
    """
    nkfd_form = unicodedata.normalize('NFKD', s)
    return nkfd_form.encode('ASCII', 'ignore').decode('ASCII')


def strip_tags(s):
    """Basic regexp based HTML / XML tag stripper function

    For serious HTML/XML preprocessing you should rather use an external
    library such as lxml or BeautifulSoup.
    """
    return re.compile(ur"<([^>]+)>", flags=re.UNICODE).sub(u" ", s)


def _check_stop_list(stop):
    if stop == "english":
        return ENGLISH_STOP_WORDS
    elif isinstance(stop, str) or isinstance(stop, unicode):
        raise ValueError("not a built-in stop list: %s" % stop)
    else:               # assume it's a collection
        return stop


class VectorizerMixin(object):
    """Provides common code for text vectorizers (tokenization logic)."""

    _white_spaces = re.compile(ur"\s\s+")

    def decode(self, doc):
        """Decode the input into a string of unicode symbols

        The decoding strategy depends on the vectorizer parameters.
        """
        if self.input == 'filename':
            with open(doc, 'rb') as fh:
                doc = fh.read()

        elif self.input == 'file':
            doc = doc.read()

        if isinstance(doc, bytes):
            doc = doc.decode(self.charset, self.charset_error)
        return doc

    def _word_ngrams(self, tokens, stop_words=None):
        """Turn tokens into a sequence of n-grams after stop words filtering"""
        # handle stop words
        if stop_words is not None:
            tokens = [w for w in tokens if w not in stop_words]

        # handle token n-grams
        min_n, max_n = self.ngram_range
        if max_n != 1:
            original_tokens = tokens
            tokens = []
            n_original_tokens = len(original_tokens)
            for n in xrange(min_n,
                            min(max_n + 1, n_original_tokens + 1)):
                for i in xrange(n_original_tokens - n + 1):
                    tokens.append(u" ".join(original_tokens[i: i + n]))

        return tokens

    def _char_ngrams(self, text_document):
        """Tokenize text_document into a sequence of character n-grams"""
        # normalize white spaces
        text_document = self._white_spaces.sub(u" ", text_document)

        text_len = len(text_document)
        ngrams = []
        min_n, max_n = self.ngram_range
        for n in xrange(min_n, min(max_n + 1, text_len + 1)):
            for i in xrange(text_len - n + 1):
                ngrams.append(text_document[i: i + n])
        return ngrams

    def _char_wb_ngrams(self, text_document):
        """Whitespace sensitive char-n-gram tokenization.

        Tokenize text_document into a sequence of character n-grams
        excluding any whitespace (operating only inside word boundaries)"""
        # normalize white spaces
        text_document = self._white_spaces.sub(u" ", text_document)

        min_n, max_n = self.ngram_range
        ngrams = []
        for w in text_document.split():
            w = u' ' + w + u' '
            w_len = len(w)
            for n in xrange(min_n, max_n + 1):
                offset = 0
                ngrams.append(w[offset:offset + n])
                while offset + n < w_len:
                    offset += 1
                    ngrams.append(w[offset:offset + n])
                if offset == 0:   # count a short word (w_len < n) only once
                    break
        return ngrams

    def build_preprocessor(self):
        """Return a function to preprocess the text before tokenization"""
        if self.preprocessor is not None:
            return self.preprocessor

        # unfortunately python functools package does not have an efficient
        # `compose` function that would have allowed us to chain a dynamic
        # number of functions. However the however of a lambda call is a few
        # hundreds of nanoseconds which is negligible when compared to the
        # cost of tokenizing a string of 1000 chars for instance.
        noop = lambda x: x

        # accent stripping
        if not self.strip_accents:
            strip_accents = noop
        elif hasattr(self.strip_accents, '__call__'):
            strip_accents = self.strip_accents
        elif self.strip_accents == 'ascii':
            strip_accents = strip_accents_ascii
        elif self.strip_accents == 'unicode':
            strip_accents = strip_accents_unicode
        else:
            raise ValueError('Invalid value for "strip_accents": %s' %
                             self.strip_accents)

        if self.lowercase:
            return lambda x: strip_accents(x.lower())
        else:
            return strip_accents

    def build_tokenizer(self):
        """Return a function that split a string in sequence of tokens"""
        if self.tokenizer is not None:
            return self.tokenizer
        token_pattern = re.compile(self.token_pattern)
        return lambda doc: token_pattern.findall(doc)

    def get_stop_words(self):
        """Build or fetch the effective stop words list"""
        return _check_stop_list(self.stop_words)

    def build_analyzer(self):
        """Return a callable that handles preprocessing and tokenization"""
        if hasattr(self.analyzer, '__call__'):
            return self.analyzer

        preprocess = self.build_preprocessor()

        if self.analyzer == 'char':
            return lambda doc: self._char_ngrams(preprocess(self.decode(doc)))

        elif self.analyzer == 'char_wb':
            return lambda doc: self._char_wb_ngrams(
                preprocess(self.decode(doc)))

        elif self.analyzer == 'word':
            stop_words = self.get_stop_words()
            tokenize = self.build_tokenizer()

            return lambda doc: self._word_ngrams(
                tokenize(preprocess(self.decode(doc))), stop_words)

        else:
            raise ValueError('%s is not a valid tokenization scheme/analyzer' %
                             self.analyzer)


class HashingVectorizer(BaseEstimator, VectorizerMixin):
    """Convert a collection of text documents to a matrix of token occurrences

    It turns a collection of text documents into a scipy.sparse matrix holding
    token occurrence counts (or binary occurrence information), possibly
    normalized as token frequencies if norm='l1' or projected on the euclidean
    unit sphere if norm='l2'.

    This text vectorizer implementation uses the hashing trick to find the
    token string name to feature integer index mapping.

    This strategy has several advantage:

    - it is very low memory scalable to large datasets as there is no need to
      store a vocabulary dictionary in memory

    - it is fast to pickle and un-pickle has it holds no state besides the
      constructor parameters

    - it can be used in a streaming (partial fit) or parallel pipeline as there
      is no state computed during fit.

    There are also a couple of cons (vs using a CountVectorizer with an
    in-memory vocabulary):

    - there is no way to compute the inverse transform (from feature indices to
      string feature names) which can be a problem when trying to introspect
      which features are most important to a model.

    - there can be collisions: distinct tokens can be mapped to the same
      feature index. However in practice this is rarely an issue if n_features
      is large enough (e.g. 2 ** 18 for text classification problems).

    - no IDF weighting as this would render the transformer stateful.

    The hash function employed is the signed 32-bit version of Murmurhash3.

    Parameters
    ----------

    input: string {'filename', 'file', 'content'}
        If filename, the sequence passed as an argument to fit is
        expected to be a list of filenames that need reading to fetch
        the raw content to analyze.

        If 'file', the sequence items must have 'read' method (file-like
        object) it is called to fetch the bytes in memory.

        Otherwise the input is expected to be the sequence strings or
        bytes items are expected to be analyzed directly.

    charset: string, 'utf-8' by default.
        If bytes or files are given to analyze, this charset is used to
        decode.

    charset_error: {'strict', 'ignore', 'replace'}
        Instruction on what to do if a byte sequence is given to analyze that
        contains characters not of the given `charset`. By default, it is
        'strict', meaning that a UnicodeDecodeError will be raised. Other
        values are 'ignore' and 'replace'.

    strip_accents: {'ascii', 'unicode', None}
        Remove accents during the preprocessing step.
        'ascii' is a fast method that only works on characters that have
        an direct ASCII mapping.
        'unicode' is a slightly slower method that works on any characters.
        None (default) does nothing.

    analyzer: string, {'word', 'char', 'char_wb'} or callable
        Whether the feature should be made of word or character n-grams.
        Option 'char_wb' creates character n-grams only from text inside
        word boundaries.

        If a callable is passed it is used to extract the sequence of features
        out of the raw, unprocessed input.

    preprocessor: callable or None (default)
        Override the preprocessing (string transformation) stage while
        preserving the tokenizing and n-grams generation steps.

    tokenizer: callable or None (default)
        Override the string tokenization step while preserving the
        preprocessing and n-grams generation steps.

    ngram_range: tuple (min_n, max_n)
        The lower and upper boundary of the range of n-values for different
        n-grams to be extracted. All values of n such that min_n <= n <= max_n
        will be used.

    stop_words: string {'english'}, list, or None (default)
        If a string, it is passed to _check_stop_list and the appropriate stop
        list is returned is currently the only
        supported string value.

        If a list, that list is assumed to contain stop words, all of which
        will be removed from the resulting tokens.

    lowercase: boolean, default True
        Convert all characters to lowercase before tokenizing.

    token_pattern: string
        Regular expression denoting what constitutes a "token", only used
        if `tokenize == 'word'`. The default regexp select tokens of 2
        or more letters characters (punctuation is completely ignored
        and always treated as a token separator).

    n_features : interger, optional, (2 ** 20) by default
        The number of features (columns) in the output matrices. Small numbers
        of features are likely to cause hash collisions, but large numbers
        will cause larger coefficient dimensions in linear learners.

    norm : 'l1', 'l2' or None, optional
        Norm used to normalize term vectors. None for no normalization.

    binary: boolean, False by default.
        If True, all non zero counts are set to 1. This is useful for discrete
        probabilistic models that model binary events rather than integer
        counts.

    dtype: type, optional
        Type of the matrix returned by fit_transform() or transform().

    non_negative : boolean, optional
        Whether output matrices should contain non-negative values only;
        effectively calls abs on the matrix prior to returning it.
        When True, output values will be multinomially distributed.
        When False, output values will be normally distributed (Gaussian) with
        mean 0, assuming a good hash function.

    See also
    --------
    CountVectorizer, TfidfVectorizer

    """
    def __init__(self, input='content', charset='utf-8',
                 charset_error='strict', strip_accents=None,
                 lowercase=True, preprocessor=None, tokenizer=None,
                 stop_words=None, token_pattern=ur"(?u)\b\w\w+\b",
                 ngram_range=(1, 1), analyzer='word', n_features=(2 ** 20),
                 binary=False, norm='l2', non_negative=False,
                 dtype=np.float64):
        self.input = input
        self.charset = charset
        self.charset_error = charset_error
        self.strip_accents = strip_accents
        self.preprocessor = preprocessor
        self.tokenizer = tokenizer
        self.analyzer = analyzer
        self.lowercase = lowercase
        self.token_pattern = token_pattern
        self.stop_words = stop_words
        self.n_features = n_features
        self.ngram_range = ngram_range
        self.binary = binary
        self.norm = norm
        self.non_negative = non_negative
        self.dtype = dtype

    def partial_fit(self, X, y=None):
        """Does nothing: this transformer is stateless.

        This method is just there to mark the fact that this transformer
        can work in a streaming setup.

        """
        return self

    def fit(self, X, y=None):
        """Does nothing: this transformer is stateless."""
        # triggers a parameter validation
        self._get_hasher().fit(X, y=y)
        return self

    def transform(self, X, y=None):
        """Transform a sequence of instances to a scipy.sparse matrix.

        Parameters
        ----------
        X : iterable over raw text documents, length = n_samples
            Samples. Each sample must be a text document (either bytes or
            unicode strings, filen ame or file object depending on the
            constructor argument) which will be tokenized and hashed.

        y : (ignored)

        Returns
        -------
        X : scipy.sparse matrix, shape = (n_samples, self.n_features)
            Feature matrix, for use with estimators or further transformers.

        """
        analyzer = self.build_analyzer()
        X = self._get_hasher().transform(analyzer(doc) for doc in X)
        if self.binary:
            X.data.fill(1)
        if self.norm is not None:
            X = normalize(X, norm=self.norm, copy=False)
        return X

    # Alias transform to fit_transform for convenience
    fit_transform = transform

    def _get_hasher(self):
        return FeatureHasher(n_features=self.n_features,
                             input_type='string', dtype=self.dtype,
                             non_negative=self.non_negative)


class CountVectorizer(BaseEstimator, VectorizerMixin):
    """Convert a collection of text documents to a matrix of token counts

    This implementation produces a sparse representation of the counts using
    scipy.sparse.coo_matrix.

    If you do not provide an a-priori dictionary and you do not use an analyzer
    that does some kind of feature selection then the number of features will
    be equal to the vocabulary size found by analysing the data. The default
    analyzer does simple stop word filtering for English.

    Parameters
    ----------
    input : string {'filename', 'file', 'content'}
        If filename, the sequence passed as an argument to fit is
        expected to be a list of filenames that need reading to fetch
        the raw content to analyze.

        If 'file', the sequence items must have 'read' method (file-like
        object) it is called to fetch the bytes in memory.

        Otherwise the input is expected to be the sequence strings or
        bytes items are expected to be analyzed directly.

    charset : string, 'utf-8' by default.
        If bytes or files are given to analyze, this charset is used to
        decode.

    charset_error : {'strict', 'ignore', 'replace'}
        Instruction on what to do if a byte sequence is given to analyze that
        contains characters not of the given `charset`. By default, it is
        'strict', meaning that a UnicodeDecodeError will be raised. Other
        values are 'ignore' and 'replace'.

    strip_accents : {'ascii', 'unicode', None}
        Remove accents during the preprocessing step.
        'ascii' is a fast method that only works on characters that have
        an direct ASCII mapping.
        'unicode' is a slightly slower method that works on any characters.
        None (default) does nothing.

    analyzer : string, {'word', 'char', 'char_wb'} or callable
        Whether the feature should be made of word or character n-grams.
        Option 'char_wb' creates character n-grams only from text inside
        word boundaries.

        If a callable is passed it is used to extract the sequence of features
        out of the raw, unprocessed input.

    preprocessor : callable or None (default)
        Override the preprocessing (string transformation) stage while
        preserving the tokenizing and n-grams generation steps.

    tokenizer : callable or None (default)
        Override the string tokenization step while preserving the
        preprocessing and n-grams generation steps.

    ngram_range : tuple (min_n, max_n)
        The lower and upper boundary of the range of n-values for different
        n-grams to be extracted. All values of n such that min_n <= n <= max_n
        will be used.

    stop_words : string {'english'}, list, or None (default)
        If a string, it is passed to _check_stop_list and the appropriate stop
        list is returned is currently the only
        supported string value.

        If a list, that list is assumed to contain stop words, all of which
        will be removed from the resulting tokens.

        If None, no stop words will be used. max_df can be set to a value
        in the range [0.7, 1.0) to automatically detect and filter stop
        words based on intra corpus document frequency of terms.

    lowercase : boolean, default True
        Convert all characters to lowercase befor tokenizing.

    token_pattern : string
        Regular expression denoting what constitutes a "token", only used
        if `tokenize == 'word'`. The default regexp select tokens of 2
        or more letters characters (punctuation is completely ignored
        and always treated as a token separator).

    max_df : float in range [0.0, 1.0] or int, optional, 1.0 by default
        When building the vocabulary ignore terms that have a term frequency
        strictly higher than the given threshold (corpus specific stop words).
        If float, the parameter represents a proportion of documents, integer
        absolute counts.
        This parameter is ignored if vocabulary is not None.

    min_df : float in range [0.0, 1.0] or int, optional, 2 by default
        When building the vocabulary ignore terms that have a term frequency
        strictly lower than the given threshold. This value is also called
        cut-off in the literature.
        If float, the parameter represents a proportion of documents, integer
        absolute counts.
        This parameter is ignored if vocabulary is not None.

    max_features : optional, None by default
        If not None, build a vocabulary that only consider the top
        max_features ordered by term frequency across the corpus.

        This parameter is ignored if vocabulary is not None.

    vocabulary : Mapping or iterable, optional
        Either a Mapping (e.g., a dict) where keys are terms and values are
        indices in the feature matrix, or an iterable over terms. If not
        given, a vocabulary is determined from the input documents.

    binary : boolean, False by default.
        If True, all non zero counts are set to 1. This is useful for discrete
        probabilistic models that model binary events rather than integer
        counts.

    dtype : type, optional
        Type of the matrix returned by fit_transform() or transform().

    Attributes
    ----------
    `vocabulary_` : dict
        A mapping of terms to feature indices.

    `stop_words_` : set
        Terms that were ignored because
        they occurred in either too many
        (`max_df`) or in too few (`min_df`) documents.
        This is only available if no vocabulary was given.

    See also
    --------
    HashingVectorizer, TfidfVectorizer
    """

    def __init__(self, input='content', charset='utf-8',
                 charset_error='strict', strip_accents=None,
                 lowercase=True, preprocessor=None, tokenizer=None,
                 stop_words=None, token_pattern=ur"(?u)\b\w\w+\b",
                 ngram_range=(1, 1),
                 min_n=None, max_n=None, analyzer='word',
                 max_df=1.0, min_df=2, max_features=None,
                 vocabulary=None, binary=False, dtype=long):
        self.input = input
        self.charset = charset
        self.charset_error = charset_error
        self.strip_accents = strip_accents
        self.preprocessor = preprocessor
        self.tokenizer = tokenizer
        self.analyzer = analyzer
        self.lowercase = lowercase
        self.token_pattern = token_pattern
        self.stop_words = stop_words
        self.max_df = max_df
        self.min_df = min_df
        self.max_features = max_features
        if not (max_n is None) or not (min_n is None):
            warnings.warn('Parameters max_n and min_n are deprecated. Use '
                          'ngram_range instead. This will be removed in 0.14.',
                          DeprecationWarning, stacklevel=2)
            if min_n is None:
                min_n = 1
            if max_n is None:
                max_n = min_n
            ngram_range = (min_n, max_n)
        self.ngram_range = ngram_range
        if vocabulary is not None:
            if not isinstance(vocabulary, Mapping):
                vocabulary = dict((t, i) for i, t in enumerate(vocabulary))
            if not vocabulary:
                raise ValueError("empty vocabulary passed to fit")
            self.fixed_vocabulary = True
            self.vocabulary_ = vocabulary
        else:
            self.fixed_vocabulary = False
        self.binary = binary
        self.dtype = dtype

    def _term_count_dicts_to_matrix(self, term_count_dicts):
        i_indices = []
        j_indices = []
        values = []
        vocabulary = self.vocabulary_

        for i, term_count_dict in enumerate(term_count_dicts):
            for term, count in term_count_dict.iteritems():
                j = vocabulary.get(term)
                if j is not None:
                    i_indices.append(i)
                    j_indices.append(j)
                    values.append(count)
            # free memory as we go
            term_count_dict.clear()

        shape = (i + 1, max(vocabulary.itervalues()) + 1)
        spmatrix = sp.coo_matrix((values, (i_indices, j_indices)),
                                 shape=shape, dtype=self.dtype)
        if self.binary:
            spmatrix.data.fill(1)
        return spmatrix

    def fit(self, raw_documents, y=None):
        """Learn a vocabulary dictionary of all tokens in the raw documents.

        Parameters
        ----------
        raw_documents : iterable
            An iterable which yields either str, unicode or file objects.

        Returns
        -------
        self
        """
        self.fit_transform(raw_documents)
        return self

    def fit_transform(self, raw_documents, y=None):
        """Learn the vocabulary dictionary and return the count vectors.

        This is more efficient than calling fit followed by transform.

        Parameters
        ----------
        raw_documents : iterable
            An iterable which yields either str, unicode or file objects.

        Returns
        -------
        vectors : array, [n_samples, n_features]
        """
        if self.fixed_vocabulary:
            # No need to fit anything, directly perform the transformation.
            # We intentionally don't call the transform method to make it
            # fit_transform overridable without unwanted side effects in
            # TfidfVectorizer
            analyze = self.build_analyzer()
            term_counts_per_doc = (Counter(analyze(doc))
                                   for doc in raw_documents)
            return self._term_count_dicts_to_matrix(term_counts_per_doc)

        self.vocabulary_ = {}
        # result of document conversion to term count dicts
        term_counts_per_doc = []
        term_counts = Counter()

        # term counts across entire corpus (count each term maximum once per
        # document)
        document_counts = Counter()

        analyze = self.build_analyzer()

        # TODO: parallelize the following loop with joblib?
        # (see XXX up ahead)
        for doc in raw_documents:
            term_count_current = Counter(analyze(doc))
            term_counts.update(term_count_current)

            document_counts.update(term_count_current.iterkeys())

            term_counts_per_doc.append(term_count_current)

        n_doc = len(term_counts_per_doc)
        max_features = self.max_features
        max_df = self.max_df
        min_df = self.min_df

        max_doc_count = (max_df
                         if isinstance(max_df, numbers.Integral)
                         else max_df * n_doc)
        min_doc_count = (min_df
                         if isinstance(min_df, numbers.Integral)
                         else min_df * n_doc)

        # filter out stop words: terms that occur in almost all documents
        if max_doc_count < n_doc or min_doc_count > 1:
            stop_words = set(t for t, dc in document_counts.iteritems()
                             if dc > max_doc_count or dc < min_doc_count)
        else:
            stop_words = set()

        # list the terms that should be part of the vocabulary
        if max_features is None:
            terms = set(term_counts) - stop_words
        else:
            # extract the most frequent terms for the vocabulary
            terms = set()
            for t, tc in term_counts.most_common():
                if t not in stop_words:
                    terms.add(t)
                if len(terms) >= max_features:
                    break

        # store the learned stop words to make it easier to debug the value of
        # max_df
        self.stop_words_ = stop_words

        # store map from term name to feature integer index: we sort the term
        # to have reproducible outcome for the vocabulary structure: otherwise
        # the mapping from feature name to indices might depend on the memory
        # layout of the machine. Furthermore sorted terms might make it
        # possible to perform binary search in the feature names array.
        vocab = dict(((t, i) for i, t in enumerate(sorted(terms))))
        if not vocab:
            raise ValueError("empty vocabulary; training set may have"
                             " contained only stop words or min_df (resp. "
                             "max_df) may be too high (resp. too low).")
        self.vocabulary_ = vocab

        # the term_counts and document_counts might be useful statistics, are
        # we really sure want we want to drop them? They take some memory but
        # can be useful for corpus introspection
        return self._term_count_dicts_to_matrix(term_counts_per_doc)

    def transform(self, raw_documents):
        """Extract token counts out of raw text documents using the vocabulary
        fitted with fit or the one provided in the constructor.

        Parameters
        ----------
        raw_documents : iterable
            An iterable which yields either str, unicode or file objects.

        Returns
        -------
        vectors : sparse matrix, [n_samples, n_features]
        """
        if not hasattr(self, 'vocabulary_') or len(self.vocabulary_) == 0:
            raise ValueError("Vocabulary wasn't fitted or is empty!")

        # raw_documents can be an iterable so we don't know its size in
        # advance

        # XXX @larsmans tried to parallelize the following loop with joblib.
        # The result was some 20% slower than the serial version.
        analyze = self.build_analyzer()
        term_counts_per_doc = (Counter(analyze(doc)) for doc in raw_documents)
        return self._term_count_dicts_to_matrix(term_counts_per_doc)

    def inverse_transform(self, X):
        """Return terms per document with nonzero entries in X.

        Parameters
        ----------
        X : {array, sparse matrix}, shape = [n_samples, n_features]

        Returns
        -------
        X_inv : list of arrays, len = n_samples
            List of arrays of terms.
        """
        if sp.isspmatrix_coo(X):  # COO matrix is not indexable
            X = X.tocsr()
        elif not sp.issparse(X):
            # We need to convert X to a matrix, so that the indexing
            # returns 2D objects
            X = np.asmatrix(X)
        n_samples = X.shape[0]

        terms = np.array(self.vocabulary_.keys())
        indices = np.array(self.vocabulary_.values())
        inverse_vocabulary = terms[np.argsort(indices)]

        return [inverse_vocabulary[X[i, :].nonzero()[1]].ravel()
                for i in xrange(n_samples)]

    def get_feature_names(self):
        """Array mapping from feature integer indices to feature name"""
        if not hasattr(self, 'vocabulary_') or len(self.vocabulary_) == 0:
            raise ValueError("Vocabulary wasn't fitted or is empty!")

        return [t for t, i in sorted(self.vocabulary_.iteritems(),
                                     key=itemgetter(1))]

    @property
    def max_df_stop_words_(self):
        warnings.warn(
            "The 'stop_words_ attribute was renamed to 'max_df_stop_words'. "
            "The old attribute will be removed in 0.15.", DeprecationWarning)
        return self.stop_words_


class TfidfTransformer(BaseEstimator, TransformerMixin):
    """Transform a count matrix to a normalized tf or tf–idf representation

    Tf means term-frequency while tf–idf means term-frequency times inverse
    document-frequency. This is a common term weighting scheme in information
    retrieval, that has also found good use in document classification.

    The goal of using tf–idf instead of the raw frequencies of occurrence of a
    token in a given document is to scale down the impact of tokens that occur
    very frequently in a given corpus and that are hence empirically less
    informative than features that occur in a small fraction of the training
    corpus.

    In the SMART notation used in IR, this class implements several tf–idf
    variants. Tf is always "n" (natural), idf is "t" iff use_idf is given,
    "n" otherwise, and normalization is "c" iff norm='l2', "n" iff norm=None.

    Parameters
    ----------
    norm : 'l1', 'l2' or None, optional
        Norm used to normalize term vectors. None for no normalization.

    use_idf : boolean, optional
        Enable inverse-document-frequency reweighting.

    smooth_idf : boolean, optional
        Smooth idf weights by adding one to document frequencies, as if an
        extra document was seen containing every term in the collection
        exactly once. Prevents zero divisions.

    sublinear_tf : boolean, optional
        Apply sublinear tf scaling, i.e. replace tf with 1 + log(tf).

    References
    ----------

    .. [Yates2011] `R. Baeza-Yates and B. Ribeiro-Neto (2011). Modern
                   Information Retrieval. Addison Wesley, pp. 68–74.`

    .. [MSR2008] `C.D. Manning, H. Schütze and P. Raghavan (2008). Introduction
                 to Information Retrieval. Cambridge University Press,
                 pp. 121–125.`
    """

    def __init__(self, norm='l2', use_idf=True, smooth_idf=True,
                 sublinear_tf=False):
        self.norm = norm
        self.use_idf = use_idf
        self.smooth_idf = smooth_idf
        self.sublinear_tf = sublinear_tf

    def fit(self, X, y=None):
        """Learn the idf vector (global term weights)

        Parameters
        ----------
        X : sparse matrix, [n_samples, n_features]
            a matrix of term/token counts
        """
        if self.use_idf:
            if not hasattr(X, 'nonzero'):
                X = sp.csr_matrix(X)

            n_samples, n_features = X.shape
            df = np.bincount(X.nonzero()[1])
            if df.shape[0] < n_features:
                # bincount might return fewer bins than there are features
                df = np.concatenate([df, np.zeros(n_features - df.shape[0])])

            # perform idf smoothing if required
            df += int(self.smooth_idf)
            n_samples += int(self.smooth_idf)

            # avoid division by zeros for features that occur in all documents
            idf = np.log(float(n_samples) / df) + 1.0
            idf_diag = sp.lil_matrix((n_features, n_features))
            idf_diag.setdiag(idf)
            self._idf_diag = sp.csc_matrix(idf_diag)

        return self

    def transform(self, X, copy=True):
        """Transform a count matrix to a tf or tf–idf representation

        Parameters
        ----------
        X : sparse matrix, [n_samples, n_features]
            a matrix of term/token counts

        Returns
        -------
        vectors : sparse matrix, [n_samples, n_features]
        """
        if hasattr(X, 'dtype') and np.issubdtype(X.dtype, np.float):
            # preserve float family dtype
            X = sp.csr_matrix(X, copy=copy)
        else:
            # convert counts or binary occurrences to floats
            X = sp.csr_matrix(X, dtype=np.float64, copy=copy)

        n_samples, n_features = X.shape

        if self.sublinear_tf:
            np.log(X.data, X.data)
            X.data += 1

        if self.use_idf:
            expected_n_features = self._idf_diag.shape[0]
            if n_features != expected_n_features:
                raise ValueError("Input has n_features=%d while the model"
                                 " has been trained with n_features=%d" % (
                                     n_features, expected_n_features))
            # *= doesn't work
            X = X * self._idf_diag

        if self.norm:
            X = normalize(X, norm=self.norm, copy=False)

        return X

    @property
    def idf_(self):
        if hasattr(self, "_idf_diag"):
            return np.ravel(self._idf_diag.sum(axis=0))
        else:
            return None


class TfidfVectorizer(CountVectorizer):
    """Convert a collection of raw documents to a matrix of TF-IDF features.

    Equivalent to CountVectorizer followed by TfidfTransformer.

    Parameters
    ----------
    input : string {'filename', 'file', 'content'}
        If filename, the sequence passed as an argument to fit is
        expected to be a list of filenames that need reading to fetch
        the raw content to analyze.

        If 'file', the sequence items must have 'read' method (file-like
        object) it is called to fetch the bytes in memory.

        Otherwise the input is expected to be the sequence strings or
        bytes items are expected to be analyzed directly.

    charset : string, 'utf-8' by default.
        If bytes or files are given to analyze, this charset is used to
        decode.

    charset_error : {'strict', 'ignore', 'replace'}
        Instruction on what to do if a byte sequence is given to analyze that
        contains characters not of the given `charset`. By default, it is
        'strict', meaning that a UnicodeDecodeError will be raised. Other
        values are 'ignore' and 'replace'.

    strip_accents : {'ascii', 'unicode', None}
        Remove accents during the preprocessing step.
        'ascii' is a fast method that only works on characters that have
        an direct ASCII mapping.
        'unicode' is a slightly slower method that works on any characters.
        None (default) does nothing.

    analyzer : string, {'word', 'char'} or callable
        Whether the feature should be made of word or character n-grams.

        If a callable is passed it is used to extract the sequence of features
        out of the raw, unprocessed input.

    preprocessor : callable or None (default)
        Override the preprocessing (string transformation) stage while
        preserving the tokenizing and n-grams generation steps.

    tokenizer : callable or None (default)
        Override the string tokenization step while preserving the
        preprocessing and n-grams generation steps.


    ngram_range : tuple (min_n, max_n)
        The lower and upper boundary of the range of n-values for different
        n-grams to be extracted. All values of n such that min_n <= n <= max_n
        will be used.

    stop_words : string {'english'}, list, or None (default)
        If a string, it is passed to _check_stop_list and the appropriate stop
        list is returned is currently the only
        supported string value.

        If a list, that list is assumed to contain stop words, all of which
        will be removed from the resulting tokens.

        If None, no stop words will be used. max_df can be set to a value
        in the range [0.7, 1.0) to automatically detect and filter stop
        words based on intra corpus document frequency of terms.

    lowercase : boolean, default True
        Convert all characters to lowercase befor tokenizing.

    token_pattern : string
        Regular expression denoting what constitutes a "token", only used
        if `tokenize == 'word'`. The default regexp select tokens of 2
        or more letters characters (punctuation is completely ignored
        and always treated as a token separator).

    max_df : float in range [0.0, 1.0] or int, optional, 1.0 by default
        When building the vocabulary ignore terms that have a term frequency
        strictly higher than the given threshold (corpus specific stop words).
        If float, the parameter represents a proportion of documents, integer
        absolute counts.
        This parameter is ignored if vocabulary is not None.

    min_df : float in range [0.0, 1.0] or int, optional, 2 by default
        When building the vocabulary ignore terms that have a term frequency
        strictly lower than the given threshold.
        This value is also called cut-off in the literature.
        If float, the parameter represents a proportion of documents, integer
        absolute counts.
        This parameter is ignored if vocabulary is not None.

    max_features : optional, None by default
        If not None, build a vocabulary that only consider the top
        max_features ordered by term frequency across the corpus.

        This parameter is ignored if vocabulary is not None.

    vocabulary : Mapping or iterable, optional
        Either a Mapping (e.g., a dict) where keys are terms and values are
        indices in the feature matrix, or an iterable over terms. If not
        given, a vocabulary is determined from the input documents.

    binary : boolean, False by default.
        If True, all non zero counts are set to 1. This is useful for discrete
        probabilistic models that model binary events rather than integer
        counts.

    dtype : type, optional
        Type of the matrix returned by fit_transform() or transform().

    norm : 'l1', 'l2' or None, optional
        Norm used to normalize term vectors. None for no normalization.

    use_idf : boolean, optional
        Enable inverse-document-frequency reweighting.

    smooth_idf : boolean, optional
        Smooth idf weights by adding one to document frequencies, as if an
        extra document was seen containing every term in the collection
        exactly once. Prevents zero divisions.

    sublinear_tf : boolean, optional
        Apply sublinear tf scaling, i.e. replace tf with 1 + log(tf).

    See also
    --------
    CountVectorizer
        Tokenize the documents and count the occurrences of token and return
        them as a sparse matrix

    TfidfTransformer
        Apply Term Frequency Inverse Document Frequency normalization to a
        sparse matrix of occurrence counts.

    """

    def __init__(self, input='content', charset='utf-8',
<<<<<<< HEAD
            charset_error='strict', strip_accents=None, lowercase=True,
            preprocessor=None, tokenizer=None, analyzer='word',
            stop_words=None, token_pattern=ur"(?u)\b\w\w+\b", min_n=None,
            max_n=None, ngram_range=(1, 1), max_df=1.0, min_df=2,
            max_features=None, vocabulary=None, binary=False, dtype=long,
            norm='l2', use_idf=True, smooth_idf=True, sublinear_tf=False):
=======
                 charset_error='strict', strip_accents=None, lowercase=True,
                 preprocessor=None, tokenizer=None, analyzer='word',
                 stop_words=None, token_pattern=ur"(?u)\b\w\w+\b", min_n=None,
                 max_n=None, ngram_range=(1, 1), max_df=1.0, min_df=2,
                 max_features=None, vocabulary=None, binary=False, dtype=long,
                 norm='l2', use_idf=True, smooth_idf=True, sublinear_tf=False):
>>>>>>> 86e8b0d2

        super(TfidfVectorizer, self).__init__(
            input=input, charset=charset, charset_error=charset_error,
            strip_accents=strip_accents, lowercase=lowercase,
            preprocessor=preprocessor, tokenizer=tokenizer, analyzer=analyzer,
            stop_words=stop_words, token_pattern=token_pattern, min_n=min_n,
            max_n=max_n, ngram_range=ngram_range, max_df=max_df, min_df=min_df,
            max_features=max_features, vocabulary=vocabulary, binary=False,
            dtype=dtype)

        self._tfidf = TfidfTransformer(norm=norm, use_idf=use_idf,
                                       smooth_idf=smooth_idf,
                                       sublinear_tf=sublinear_tf)

    # Broadcast the TF-IDF parameters to the underlying transformer instance
    # for easy grid search and repr

    @property
    def norm(self):
        return self._tfidf.norm

    @norm.setter
    def norm(self, value):
        self._tfidf.norm = value

    @property
    def use_idf(self):
        return self._tfidf.use_idf

    @use_idf.setter
    def use_idf(self, value):
        self._tfidf.use_idf = value

    @property
    def smooth_idf(self):
        return self._tfidf.smooth_idf

    @smooth_idf.setter
    def smooth_idf(self, value):
        self._tfidf.smooth_idf = value

    @property
    def sublinear_tf(self):
        return self._tfidf.sublinear_tf

    @sublinear_tf.setter
    def sublinear_tf(self, value):
        self._tfidf.sublinear_tf = value

    def fit(self, raw_documents, y=None):
        """Learn a conversion law from documents to array data"""
        X = super(TfidfVectorizer, self).fit_transform(raw_documents)
        self._tfidf.fit(X)
        return self

    def fit_transform(self, raw_documents, y=None):
        """Learn the representation and return the vectors.

        Parameters
        ----------
        raw_documents : iterable
            an iterable which yields either str, unicode or file objects

        Returns
        -------
        vectors : array, [n_samples, n_features]
        """
        X = super(TfidfVectorizer, self).fit_transform(raw_documents)
        self._tfidf.fit(X)
        # X is already a transformed view of raw_documents so
        # we set copy to False
        return self._tfidf.transform(X, copy=False)

    def transform(self, raw_documents, copy=True):
        """Transform raw text documents to tf–idf vectors

        Parameters
        ----------
        raw_documents : iterable
            an iterable which yields either str, unicode or file objects

        Returns
        -------
        vectors : sparse matrix, [n_samples, n_features]
        """
        X = super(TfidfVectorizer, self).transform(raw_documents)
        return self._tfidf.transform(X, copy)<|MERGE_RESOLUTION|>--- conflicted
+++ resolved
@@ -1080,21 +1080,12 @@
     """
 
     def __init__(self, input='content', charset='utf-8',
-<<<<<<< HEAD
-            charset_error='strict', strip_accents=None, lowercase=True,
-            preprocessor=None, tokenizer=None, analyzer='word',
-            stop_words=None, token_pattern=ur"(?u)\b\w\w+\b", min_n=None,
-            max_n=None, ngram_range=(1, 1), max_df=1.0, min_df=2,
-            max_features=None, vocabulary=None, binary=False, dtype=long,
-            norm='l2', use_idf=True, smooth_idf=True, sublinear_tf=False):
-=======
                  charset_error='strict', strip_accents=None, lowercase=True,
                  preprocessor=None, tokenizer=None, analyzer='word',
                  stop_words=None, token_pattern=ur"(?u)\b\w\w+\b", min_n=None,
                  max_n=None, ngram_range=(1, 1), max_df=1.0, min_df=2,
                  max_features=None, vocabulary=None, binary=False, dtype=long,
                  norm='l2', use_idf=True, smooth_idf=True, sublinear_tf=False):
->>>>>>> 86e8b0d2
 
         super(TfidfVectorizer, self).__init__(
             input=input, charset=charset, charset_error=charset_error,
