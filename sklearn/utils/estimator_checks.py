import types
import warnings
import sys
import traceback
import pickle
from copy import deepcopy
from functools import partial
from inspect import signature

import numpy as np
from scipy import sparse
from scipy.stats import rankdata

from sklearn.utils import IS_PYPY
from sklearn.utils import _joblib
from sklearn.utils.testing import assert_raises, _get_args
from sklearn.utils.testing import assert_raises_regex
from sklearn.utils.testing import assert_raise_message
from sklearn.utils.testing import assert_equal
from sklearn.utils.testing import assert_not_equal
from sklearn.utils.testing import assert_almost_equal
from sklearn.utils.testing import assert_in
from sklearn.utils.testing import assert_array_equal
from sklearn.utils.testing import assert_array_almost_equal
from sklearn.utils.testing import assert_allclose
from sklearn.utils.testing import assert_allclose_dense_sparse
from sklearn.utils.testing import assert_warns_message
from sklearn.utils.testing import set_random_state
from sklearn.utils.testing import assert_greater
from sklearn.utils.testing import assert_greater_equal
from sklearn.utils.testing import SkipTest
from sklearn.utils.testing import ignore_warnings
from sklearn.utils.testing import assert_dict_equal
from sklearn.utils.testing import create_memmap_backed_data
from sklearn.utils import is_scalar_nan
from sklearn.discriminant_analysis import LinearDiscriminantAnalysis
from sklearn.linear_model import Ridge


from sklearn.base import (clone, ClusterMixin, is_classifier, is_regressor,
                          _DEFAULT_TAGS, RegressorMixin, is_outlier_detector)

from sklearn.metrics import accuracy_score, adjusted_rand_score, f1_score

from sklearn.random_projection import BaseRandomProjection
from sklearn.feature_selection import SelectKBest
from sklearn.linear_model.stochastic_gradient import BaseSGD
from sklearn.pipeline import make_pipeline
from sklearn.exceptions import DataConversionWarning
from sklearn.exceptions import SkipTestWarning
from sklearn.model_selection import train_test_split
from sklearn.model_selection import ShuffleSplit
from sklearn.model_selection._validation import _safe_split
from sklearn.metrics.pairwise import (rbf_kernel, linear_kernel,
                                      pairwise_distances)

from sklearn.utils import shuffle
from sklearn.utils.validation import has_fit_parameter, _num_samples
from sklearn.preprocessing import StandardScaler
from sklearn.datasets import load_iris, load_boston, make_blobs


BOSTON = None
CROSS_DECOMPOSITION = ['PLSCanonical', 'PLSRegression', 'CCA', 'PLSSVD']


def _safe_tags(estimator, key=None):
    # if estimator doesn't have _get_tags, use _DEFAULT_TAGS
    # if estimator has tags but not key, use _DEFAULT_TAGS[key]
    if hasattr(estimator, "_get_tags"):
        if key is not None:
            return estimator._get_tags().get(key, _DEFAULT_TAGS[key])
        tags = estimator._get_tags()
        return {key: tags.get(key, _DEFAULT_TAGS[key])
                for key in _DEFAULT_TAGS.keys()}
    if key is not None:
        return _DEFAULT_TAGS[key]
    return _DEFAULT_TAGS


def _yield_checks(name, estimator):
    tags = _safe_tags(estimator)
    yield check_estimators_dtypes
    yield check_fit_score_takes_y
    yield check_sample_weights_pandas_series
    yield check_sample_weights_list
    yield check_sample_weights_invariance
    yield check_estimators_fit_returns_self
    yield partial(check_estimators_fit_returns_self, readonly_memmap=True)

    # Check that all estimator yield informative messages when
    # trained on empty datasets
    if not tags["no_validation"]:
        yield check_complex_data
        yield check_dtype_object
        yield check_estimators_empty_data_messages

    if name not in CROSS_DECOMPOSITION:
        # cross-decomposition's "transform" returns X and Y
        yield check_pipeline_consistency

    if not tags["allow_nan"] and not tags["no_validation"]:
        # Test that all estimators check their input for NaN's and infs
        yield check_estimators_nan_inf

    yield check_estimators_overwrite_params
    if hasattr(estimator, 'sparsify'):
        yield check_sparsify_coefficients

    yield check_estimator_sparse_data
    yield check_estimator_sparse_dense
    # Test that estimators can be pickled, and once pickled
    # give the same answer as before.
    yield check_estimators_pickle


def _yield_classifier_checks(name, classifier):
    tags = _safe_tags(classifier)

    # test classifiers can handle non-array data
    yield check_classifier_data_not_an_array
    # test classifiers trained on a single label always return this label
    yield check_classifiers_one_label
    yield check_classifiers_classes
    yield check_estimators_partial_fit_n_features
    # basic consistency testing
    yield check_classifiers_train
    yield partial(check_classifiers_train, readonly_memmap=True)
    yield check_classifiers_regression_target
    if not tags["no_validation"]:
        yield check_supervised_y_no_nan
        yield check_supervised_y_2d
    yield check_estimators_unfitted
    if 'class_weight' in classifier.get_params().keys():
        yield check_class_weight_classifiers

    yield check_non_transformer_estimators_n_iter
    # test if predict_proba is a monotonic transformation of decision_function
    yield check_decision_proba_consistency


@ignore_warnings(category=(DeprecationWarning, FutureWarning))
def check_supervised_y_no_nan(name, estimator_orig):
    # Checks that the Estimator targets are not NaN.
    estimator = clone(estimator_orig)
    rng = np.random.RandomState(888)
    X = rng.randn(10, 5)
    y = np.full(10, np.inf)
    y = multioutput_estimator_convert_y_2d(estimator, y)

    errmsg = "Input contains NaN, infinity or a value too large for " \
             "dtype('float64')."
    try:
        estimator.fit(X, y)
    except ValueError as e:
        if str(e) != errmsg:
            raise ValueError("Estimator {0} raised error as expected, but "
                             "does not match expected error message"
                             .format(name))
    else:
        raise ValueError("Estimator {0} should have raised error on fitting "
                         "array y with NaN value.".format(name))


def _yield_regressor_checks(name, regressor):
    tags = _safe_tags(regressor)
    # TODO: test with intercept
    # TODO: test with multiple responses
    # basic testing
    yield check_regressors_train
    yield partial(check_regressors_train, readonly_memmap=True)
    yield check_regressor_data_not_an_array
    yield check_estimators_partial_fit_n_features
    yield check_regressors_no_decision_function
    if not tags["no_validation"]:
        yield check_supervised_y_2d
    yield check_supervised_y_no_nan
    if name != 'CCA':
        # check that the regressor handles int input
        yield check_regressors_int
    yield check_estimators_unfitted
    yield check_non_transformer_estimators_n_iter


def _yield_transformer_checks(name, transformer):
    # All transformers should either deal with sparse data or raise an
    # exception with type TypeError and an intelligible error message
    yield check_transformer_data_not_an_array
    # these don't actually fit the data, so don't raise errors
    yield check_transformer_general
    yield partial(check_transformer_general, readonly_memmap=True)

    if not _safe_tags(transformer, "stateless"):
        yield check_transformers_unfitted
    # Dependent on external solvers and hence accessing the iter
    # param is non-trivial.
    external_solver = ['Isomap', 'KernelPCA', 'LocallyLinearEmbedding',
                       'RandomizedLasso', 'LogisticRegressionCV']
    if name not in external_solver:
        yield check_transformer_n_iter


def _yield_clustering_checks(name, clusterer):
    yield check_clusterer_compute_labels_predict
    if name not in ('WardAgglomeration', "FeatureAgglomeration"):
        # this is clustering on the features
        # let's not test that here.
        yield check_clustering
        yield partial(check_clustering, readonly_memmap=True)
        yield check_estimators_partial_fit_n_features
    yield check_non_transformer_estimators_n_iter


def _yield_outliers_checks(name, estimator):

    # checks for outlier detectors that have a fit_predict method
    if hasattr(estimator, 'fit_predict'):
        yield check_outliers_fit_predict

    # checks for estimators that can be used on a test set
    if hasattr(estimator, 'predict'):
        yield check_outliers_train
        yield partial(check_outliers_train, readonly_memmap=True)
        # test outlier detectors can handle non-array data
        yield check_classifier_data_not_an_array
        # test if NotFittedError is raised
        yield check_estimators_unfitted


def _yield_all_checks(name, estimator):
    tags = _safe_tags(estimator)
    if "2darray" not in tags["X_types"]:
        warnings.warn("Can't test estimator {} which requires input "
                      " of type {}".format(name, tags["X_types"]),
                      SkipTestWarning)
        return
    if tags["_skip_test"]:
        warnings.warn("Explicit SKIP via _skip_test tag for estimator "
                      "{}.".format(name),
                      SkipTestWarning)
        return

    for check in _yield_checks(name, estimator):
        yield check
    if is_classifier(estimator):
        for check in _yield_classifier_checks(name, estimator):
            yield check
    if is_regressor(estimator):
        for check in _yield_regressor_checks(name, estimator):
            yield check
    if hasattr(estimator, 'transform'):
        for check in _yield_transformer_checks(name, estimator):
            yield check
    if isinstance(estimator, ClusterMixin):
        for check in _yield_clustering_checks(name, estimator):
            yield check
    if is_outlier_detector(estimator):
        for check in _yield_outliers_checks(name, estimator):
            yield check
    yield check_fit2d_predict1d
    yield check_methods_subset_invariance
    yield check_fit2d_1sample
    yield check_fit2d_1feature
    yield check_fit1d
    yield check_get_params_invariance
    yield check_set_params
    yield check_dict_unchanged
    yield check_dont_overwrite_parameters
    yield check_fit_idempotent


def check_estimator(Estimator):
    """Check if estimator adheres to scikit-learn conventions.

    This estimator will run an extensive test-suite for input validation,
    shapes, etc.
    Additional tests for classifiers, regressors, clustering or transformers
    will be run if the Estimator class inherits from the corresponding mixin
    from sklearn.base.

    This test can be applied to classes or instances.
    Classes currently have some additional tests that related to construction,
    while passing instances allows the testing of multiple options.

    Parameters
    ----------
    estimator : estimator object or class
        Estimator to check. Estimator is a class object or instance.

    """
    if isinstance(Estimator, type):
        # got a class
        name = Estimator.__name__
        estimator = Estimator()
        check_parameters_default_constructible(name, Estimator)
        check_no_attributes_set_in_init(name, estimator)
    else:
        # got an instance
        estimator = Estimator
        name = type(estimator).__name__

    for check in _yield_all_checks(name, estimator):
        try:
            check(name, estimator)
        except SkipTest as exception:
            # the only SkipTest thrown currently results from not
            # being able to import pandas.
            warnings.warn(str(exception), SkipTestWarning)


def _boston_subset(n_samples=200):
    global BOSTON
    if BOSTON is None:
        boston = load_boston()
        X, y = boston.data, boston.target
        X, y = shuffle(X, y, random_state=0)
        X, y = X[:n_samples], y[:n_samples]
        X = StandardScaler().fit_transform(X)
        BOSTON = X, y
    return BOSTON


def set_checking_parameters(estimator):
    # set parameters to speed up some estimators and
    # avoid deprecated behaviour
    params = estimator.get_params()
    name = estimator.__class__.__name__
    if ("n_iter" in params and name != "TSNE"):
        estimator.set_params(n_iter=5)
    if "max_iter" in params:
        if estimator.max_iter is not None:
            estimator.set_params(max_iter=min(5, estimator.max_iter))
        # LinearSVR, LinearSVC
        if estimator.__class__.__name__ in ['LinearSVR', 'LinearSVC']:
            estimator.set_params(max_iter=20)
        # NMF
        if estimator.__class__.__name__ == 'NMF':
            estimator.set_params(max_iter=100)
        # MLP
        if estimator.__class__.__name__ in ['MLPClassifier', 'MLPRegressor']:
            estimator.set_params(max_iter=100)
    if "n_resampling" in params:
        # randomized lasso
        estimator.set_params(n_resampling=5)
    if "n_estimators" in params:
        # especially gradient boosting with default 100
        # FIXME: The default number of trees was changed and is set to 'warn'
        # for some of the ensemble methods. We need to catch this case to avoid
        # an error during the comparison. To be reverted in 0.22.
        if estimator.n_estimators == 'warn':
            estimator.set_params(n_estimators=5)
        else:
            estimator.set_params(n_estimators=min(5, estimator.n_estimators))
    if "max_trials" in params:
        # RANSAC
        estimator.set_params(max_trials=10)
    if "n_init" in params:
        # K-Means
        estimator.set_params(n_init=2)

    if hasattr(estimator, "n_components"):
        estimator.n_components = 2

    if name == 'TruncatedSVD':
        # TruncatedSVD doesn't run with n_components = n_features
        # This is ugly :-/
        estimator.n_components = 1

    if hasattr(estimator, "n_clusters"):
        estimator.n_clusters = min(estimator.n_clusters, 2)

    if hasattr(estimator, "n_best"):
        estimator.n_best = 1

    if name == "SelectFdr":
        # be tolerant of noisy datasets (not actually speed)
        estimator.set_params(alpha=.5)

    if name == "TheilSenRegressor":
        estimator.max_subpopulation = 100

    if estimator.__class__.__name__ == "IsolationForest":
        # XXX to be removed in 0.22.
        # this is used because the old IsolationForest does not
        # respect the outlier detection API and thus and does not
        # pass the outlier detection common tests.
        estimator.set_params(behaviour='new')

    if isinstance(estimator, BaseRandomProjection):
        # Due to the jl lemma and often very few samples, the number
        # of components of the random matrix projection will be probably
        # greater than the number of features.
        # So we impose a smaller number (avoid "auto" mode)
        estimator.set_params(n_components=2)

    if isinstance(estimator, SelectKBest):
        # SelectKBest has a default of k=10
        # which is more feature than we have in most case.
        estimator.set_params(k=1)


<<<<<<< HEAD
    if "KNeighbors" in estimator.__class__.__name__ :
        # Override the default 'auto' for sparse dense equivalence
        # since only 'brute' algo is used for sparse see #1572
        estimator.set_params(algorithm='brute')

=======
class NotAnArray:
    """An object that is convertible to an array
>>>>>>> b29a9610

    Parameters
    ----------
    data : array_like
        The data.
    """

    def __init__(self, data):
        self.data = data

    def __array__(self, dtype=None):
        return self.data


def _is_pairwise(estimator):
    """Returns True if estimator has a _pairwise attribute set to True.

    Parameters
    ----------
    estimator : object
        Estimator object to test.

    Returns
    -------
    out : bool
        True if _pairwise is set to True and False otherwise.
    """
    return bool(getattr(estimator, "_pairwise", False))


def _is_pairwise_metric(estimator):
    """Returns True if estimator accepts pairwise metric.

    Parameters
    ----------
    estimator : object
        Estimator object to test.

    Returns
    -------
    out : bool
        True if _pairwise is set to True and False otherwise.
    """
    metric = getattr(estimator, "metric", None)

    return bool(metric == 'precomputed')


def pairwise_estimator_convert_X(X, estimator, kernel=linear_kernel):

    if _is_pairwise_metric(estimator):
        return pairwise_distances(X, metric='euclidean')
    if _is_pairwise(estimator):
        return kernel(X, X)

    return X


def _generate_sparse_matrix(X_csr):
    """Generate sparse matrices with {32,64}bit indices of diverse format

        Parameters
        ----------
        X_csr: CSR Matrix
            Input matrix in CSR format

        Returns
        -------
        out: iter(Matrices)
            In format['dok', 'lil', 'dia', 'bsr', 'csr', 'csc', 'coo',
             'coo_64', 'csc_64', 'csr_64']
    """

    assert X_csr.format == 'csr'
    yield 'csr', X_csr.copy()
    for sparse_format in ['dok', 'lil', 'dia', 'bsr', 'csc', 'coo']:
        yield sparse_format, X_csr.asformat(sparse_format)

    # Generate large indices matrix only if its supported by scipy
    X_coo = X_csr.asformat('coo')
    X_coo.row = X_coo.row.astype('int64')
    X_coo.col = X_coo.col.astype('int64')
    yield "coo_64", X_coo

    for sparse_format in ['csc', 'csr']:
        X = X_csr.asformat(sparse_format)
        X.indices = X.indices.astype('int64')
        X.indptr = X.indptr.astype('int64')
        yield sparse_format + "_64", X


def check_estimator_sparse_data(name, estimator_orig):

    rng = np.random.RandomState(0)
    X = rng.rand(40, 10)
    X[X < .8] = 0
    X = pairwise_estimator_convert_X(X, estimator_orig)
    X_csr = sparse.csr_matrix(X)
    y = (4 * rng.rand(40)).astype(np.int)
    # catch deprecation warnings
    with ignore_warnings(category=DeprecationWarning):
        estimator = clone(estimator_orig)
    y = multioutput_estimator_convert_y_2d(estimator, y)
    for matrix_format, X in _generate_sparse_matrix(X_csr):
        # catch deprecation warnings
        with ignore_warnings(category=(DeprecationWarning, FutureWarning)):
            estimator = clone(estimator_orig)
            if name in ['Scaler', 'StandardScaler']:
                estimator.set_params(with_mean=False)
        # fit and predict

        try:
            with ignore_warnings(category=(DeprecationWarning, FutureWarning)):
                estimator.fit(X, y)
            if hasattr(estimator, "predict"):
                pred = estimator.predict(X)
                if _safe_tags(estimator, "multioutput_only"):
                    assert_equal(pred.shape, (X.shape[0], 1))
                else:
                    assert_equal(pred.shape, (X.shape[0],))
            if hasattr(estimator, 'predict_proba'):
                probs = estimator.predict_proba(X)
                assert_equal(probs.shape, (X.shape[0], 4))
        except (TypeError, ValueError) as e:
            if 'sparse' not in repr(e).lower():
                if "64" in matrix_format:
                    msg = ("Estimator %s doesn't seem to support %s matrix, "
                           "and is not failing gracefully, e.g. by using "
                           "check_array(X, accept_large_sparse=False)")
                    raise AssertionError(msg % (name, matrix_format))
                else:
                    print("Estimator %s doesn't seem to fail gracefully on "
                          "sparse data: error message state explicitly that "
                          "sparse input is not supported if this is not"
                          " the case." % name)
                    raise
        except Exception:
            print("Estimator %s doesn't seem to fail gracefully on "
                  "sparse data: it should raise a TypeError if sparse input "
                  "is explicitly not supported." % name)
            raise


@ignore_warnings(category=(DeprecationWarning, FutureWarning))
def check_sample_weights_pandas_series(name, estimator_orig):
    # check that estimators will accept a 'sample_weight' parameter of
    # type pandas.Series in the 'fit' function.
    estimator = clone(estimator_orig)
    if has_fit_parameter(estimator, "sample_weight"):
        try:
            import pandas as pd
            X = np.array([[1, 1], [1, 2], [1, 3], [1, 4],
                          [2, 1], [2, 2], [2, 3], [2, 4]])
            X = pd.DataFrame(pairwise_estimator_convert_X(X, estimator_orig))
            y = pd.Series([1, 1, 1, 1, 2, 2, 2, 2])
            weights = pd.Series([1] * 8)
            if _safe_tags(estimator, "multioutput_only"):
                y = pd.DataFrame(y)
            try:
                estimator.fit(X, y, sample_weight=weights)
            except ValueError:
                raise ValueError("Estimator {0} raises error if "
                                 "'sample_weight' parameter is of "
                                 "type pandas.Series".format(name))
        except ImportError:
            raise SkipTest("pandas is not installed: not testing for "
                           "input of type pandas.Series to class weight.")


@ignore_warnings(category=(DeprecationWarning, FutureWarning))
def check_sample_weights_list(name, estimator_orig):
    # check that estimators will accept a 'sample_weight' parameter of
    # type list in the 'fit' function.
    if has_fit_parameter(estimator_orig, "sample_weight"):
        estimator = clone(estimator_orig)
        rnd = np.random.RandomState(0)
        X = pairwise_estimator_convert_X(rnd.uniform(size=(10, 3)),
                                         estimator_orig)
        y = np.arange(10) % 3
        y = multioutput_estimator_convert_y_2d(estimator, y)
        sample_weight = [3] * 10
        # Test that estimators don't raise any exception
        estimator.fit(X, y, sample_weight=sample_weight)


@ignore_warnings(category=(DeprecationWarning, FutureWarning))
def check_sample_weights_invariance(name, estimator_orig):
    # check that the estimators yield same results for
    # unit weights and no weights
    if (has_fit_parameter(estimator_orig, "sample_weight") and
            not (hasattr(estimator_orig, "_pairwise")
                 and estimator_orig._pairwise)):
        # We skip pairwise because the data is not pairwise

        estimator1 = clone(estimator_orig)
        estimator2 = clone(estimator_orig)
        set_random_state(estimator1, random_state=0)
        set_random_state(estimator2, random_state=0)

        X = np.array([[1, 3], [1, 3], [1, 3], [1, 3],
                      [2, 1], [2, 1], [2, 1], [2, 1],
                      [3, 3], [3, 3], [3, 3], [3, 3],
                      [4, 1], [4, 1], [4, 1], [4, 1]], dtype=np.dtype('float'))
        y = np.array([1, 1, 1, 1, 2, 2, 2, 2,
                      1, 1, 1, 1, 2, 2, 2, 2], dtype=np.dtype('int'))
        y = multioutput_estimator_convert_y_2d(estimator1, y)

        estimator1.fit(X, y=y, sample_weight=np.ones(shape=len(y)))
        estimator2.fit(X, y=y, sample_weight=None)

        for method in ["predict", "transform"]:
            if hasattr(estimator_orig, method):
                X_pred1 = getattr(estimator1, method)(X)
                X_pred2 = getattr(estimator2, method)(X)
                if sparse.issparse(X_pred1):
                    X_pred1 = X_pred1.toarray()
                    X_pred2 = X_pred2.toarray()
                assert_allclose(X_pred1, X_pred2,
                                err_msg="For %s sample_weight=None is not"
                                        " equivalent to sample_weight=ones"
                                        % name)


@ignore_warnings(category=(DeprecationWarning, FutureWarning, UserWarning))
def check_dtype_object(name, estimator_orig):
    # check that estimators treat dtype object as numeric if possible
    rng = np.random.RandomState(0)
    X = pairwise_estimator_convert_X(rng.rand(40, 10), estimator_orig)
    X = X.astype(object)
    y = (X[:, 0] * 4).astype(np.int)
    estimator = clone(estimator_orig)
    y = multioutput_estimator_convert_y_2d(estimator, y)

    estimator.fit(X, y)
    if hasattr(estimator, "predict"):
        estimator.predict(X)

    if hasattr(estimator, "transform"):
        estimator.transform(X)

    try:
        estimator.fit(X, y.astype(object))
    except Exception as e:
        if "Unknown label type" not in str(e):
            raise

    tags = _safe_tags(estimator)
    if 'str' not in tags['X_types']:
        X[0, 0] = {'foo': 'bar'}
        msg = "argument must be a string.* number"
        assert_raises_regex(TypeError, msg, estimator.fit, X, y)
    else:
        # Estimators supporting string will not call np.asarray to convert the
        # data to numeric and therefore, the error will not be raised.
        # Checking for each element dtype in the input array will be costly.
        # Refer to #11401 for full discussion.
        estimator.fit(X, y)


def check_complex_data(name, estimator_orig):
    # check that estimators raise an exception on providing complex data
    X = np.random.sample(10) + 1j * np.random.sample(10)
    X = X.reshape(-1, 1)
    y = np.random.sample(10) + 1j * np.random.sample(10)
    estimator = clone(estimator_orig)
    assert_raises_regex(ValueError, "Complex data not supported",
                        estimator.fit, X, y)


@ignore_warnings
def check_dict_unchanged(name, estimator_orig):
    # this estimator raises
    # ValueError: Found array with 0 feature(s) (shape=(23, 0))
    # while a minimum of 1 is required.
    # error
    if name in ['SpectralCoclustering']:
        return
    rnd = np.random.RandomState(0)
    if name in ['RANSACRegressor']:
        X = 3 * rnd.uniform(size=(20, 3))
    else:
        X = 2 * rnd.uniform(size=(20, 3))

    X = pairwise_estimator_convert_X(X, estimator_orig)

    y = X[:, 0].astype(np.int)
    estimator = clone(estimator_orig)
    y = multioutput_estimator_convert_y_2d(estimator, y)
    if hasattr(estimator, "n_components"):
        estimator.n_components = 1

    if hasattr(estimator, "n_clusters"):
        estimator.n_clusters = 1

    if hasattr(estimator, "n_best"):
        estimator.n_best = 1

    set_random_state(estimator, 1)

    estimator.fit(X, y)
    for method in ["predict", "transform", "decision_function",
                   "predict_proba"]:
        if hasattr(estimator, method):
            dict_before = estimator.__dict__.copy()
            getattr(estimator, method)(X)
            assert_dict_equal(estimator.__dict__, dict_before,
                              'Estimator changes __dict__ during %s' % method)


def is_public_parameter(attr):
    return not (attr.startswith('_') or attr.endswith('_'))


@ignore_warnings(category=(DeprecationWarning, FutureWarning))
def check_dont_overwrite_parameters(name, estimator_orig):
    # check that fit method only changes or sets private attributes
    if hasattr(estimator_orig.__init__, "deprecated_original"):
        # to not check deprecated classes
        return
    estimator = clone(estimator_orig)
    rnd = np.random.RandomState(0)
    X = 3 * rnd.uniform(size=(20, 3))
    X = pairwise_estimator_convert_X(X, estimator_orig)
    y = X[:, 0].astype(np.int)
    y = multioutput_estimator_convert_y_2d(estimator, y)

    if hasattr(estimator, "n_components"):
        estimator.n_components = 1
    if hasattr(estimator, "n_clusters"):
        estimator.n_clusters = 1

    set_random_state(estimator, 1)
    dict_before_fit = estimator.__dict__.copy()
    estimator.fit(X, y)

    dict_after_fit = estimator.__dict__

    public_keys_after_fit = [key for key in dict_after_fit.keys()
                             if is_public_parameter(key)]

    attrs_added_by_fit = [key for key in public_keys_after_fit
                          if key not in dict_before_fit.keys()]

    # check that fit doesn't add any public attribute
    assert not attrs_added_by_fit, (
            'Estimator adds public attribute(s) during'
            ' the fit method.'
            ' Estimators are only allowed to add private attributes'
            ' either started with _ or ended'
            ' with _ but %s added'
            % ', '.join(attrs_added_by_fit))

    # check that fit doesn't change any public attribute
    attrs_changed_by_fit = [key for key in public_keys_after_fit
                            if (dict_before_fit[key]
                                is not dict_after_fit[key])]

    assert not attrs_changed_by_fit, (
            'Estimator changes public attribute(s) during'
            ' the fit method. Estimators are only allowed'
            ' to change attributes started'
            ' or ended with _, but'
            ' %s changed'
            % ', '.join(attrs_changed_by_fit))


@ignore_warnings(category=(DeprecationWarning, FutureWarning))
def check_fit2d_predict1d(name, estimator_orig):
    # check by fitting a 2d array and predicting with a 1d array
    rnd = np.random.RandomState(0)
    X = 3 * rnd.uniform(size=(20, 3))
    X = pairwise_estimator_convert_X(X, estimator_orig)
    y = X[:, 0].astype(np.int)
    estimator = clone(estimator_orig)
    y = multioutput_estimator_convert_y_2d(estimator, y)

    if hasattr(estimator, "n_components"):
        estimator.n_components = 1
    if hasattr(estimator, "n_clusters"):
        estimator.n_clusters = 1

    set_random_state(estimator, 1)
    estimator.fit(X, y)
    tags = _safe_tags(estimator)
    if tags["no_validation"]:
        # FIXME this is a bit loose
        return

    for method in ["predict", "transform", "decision_function",
                   "predict_proba"]:
        if hasattr(estimator, method):
            assert_raise_message(ValueError, "Reshape your data",
                                 getattr(estimator, method), X[0])


def _apply_on_subsets(func, X):
    # apply function on the whole set and on mini batches
    result_full = func(X)
    n_features = X.shape[1]
    result_by_batch = [func(batch.reshape(1, n_features))
                       for batch in X]
    # func can output tuple (e.g. score_samples)
    if type(result_full) == tuple:
        result_full = result_full[0]
        result_by_batch = list(map(lambda x: x[0], result_by_batch))

    if sparse.issparse(result_full):
        result_full = result_full.A
        result_by_batch = [x.A for x in result_by_batch]
    return np.ravel(result_full), np.ravel(result_by_batch)


@ignore_warnings(category=(DeprecationWarning, FutureWarning))
def check_methods_subset_invariance(name, estimator_orig):
    # check that method gives invariant results if applied
    # on mini bathes or the whole set
    rnd = np.random.RandomState(0)
    X = 3 * rnd.uniform(size=(20, 3))
    X = pairwise_estimator_convert_X(X, estimator_orig)
    y = X[:, 0].astype(np.int)
    estimator = clone(estimator_orig)
    y = multioutput_estimator_convert_y_2d(estimator, y)

    if hasattr(estimator, "n_components"):
        estimator.n_components = 1
    if hasattr(estimator, "n_clusters"):
        estimator.n_clusters = 1

    set_random_state(estimator, 1)
    estimator.fit(X, y)

    for method in ["predict", "transform", "decision_function",
                   "score_samples", "predict_proba"]:

        msg = ("{method} of {name} is not invariant when applied "
               "to a subset.").format(method=method, name=name)
        # TODO remove cases when corrected
        if (name, method) in [('SVC', 'decision_function'),
                              ('NuSVC', 'decision_function'),
                              ('SparsePCA', 'transform'),
                              ('MiniBatchSparsePCA', 'transform'),
                              ('DummyClassifier', 'predict'),
                              ('BernoulliRBM', 'score_samples')]:
            raise SkipTest(msg)

        if hasattr(estimator, method):
            result_full, result_by_batch = _apply_on_subsets(
                getattr(estimator, method), X)
            assert_allclose(result_full, result_by_batch,
                            atol=1e-7, err_msg=msg)


@ignore_warnings
def check_fit2d_1sample(name, estimator_orig):
    # Check that fitting a 2d array with only one sample either works or
    # returns an informative message. The error message should either mention
    # the number of samples or the number of classes.
    rnd = np.random.RandomState(0)
    X = 3 * rnd.uniform(size=(1, 10))
    y = X[:, 0].astype(np.int)
    estimator = clone(estimator_orig)
    y = multioutput_estimator_convert_y_2d(estimator, y)

    if hasattr(estimator, "n_components"):
        estimator.n_components = 1
    if hasattr(estimator, "n_clusters"):
        estimator.n_clusters = 1

    set_random_state(estimator, 1)

    msgs = ["1 sample", "n_samples = 1", "n_samples=1", "one sample",
            "1 class", "one class"]

    try:
        estimator.fit(X, y)
    except ValueError as e:
        if all(msg not in repr(e) for msg in msgs):
            raise e


@ignore_warnings
def check_fit2d_1feature(name, estimator_orig):
    # check fitting a 2d array with only 1 feature either works or returns
    # informative message
    rnd = np.random.RandomState(0)
    X = 3 * rnd.uniform(size=(10, 1))
    X = pairwise_estimator_convert_X(X, estimator_orig)
    y = X[:, 0].astype(np.int)
    estimator = clone(estimator_orig)
    y = multioutput_estimator_convert_y_2d(estimator, y)

    if hasattr(estimator, "n_components"):
        estimator.n_components = 1
    if hasattr(estimator, "n_clusters"):
        estimator.n_clusters = 1
    # ensure two labels in subsample for RandomizedLogisticRegression
    if name == 'RandomizedLogisticRegression':
        estimator.sample_fraction = 1
    # ensure non skipped trials for RANSACRegressor
    if name == 'RANSACRegressor':
        estimator.residual_threshold = 0.5

    y = multioutput_estimator_convert_y_2d(estimator, y)
    set_random_state(estimator, 1)

    msgs = ["1 feature(s)", "n_features = 1", "n_features=1"]

    try:
        estimator.fit(X, y)
    except ValueError as e:
        if all(msg not in repr(e) for msg in msgs):
            raise e


@ignore_warnings
def check_fit1d(name, estimator_orig):
    # check fitting 1d X array raises a ValueError
    rnd = np.random.RandomState(0)
    X = 3 * rnd.uniform(size=(20))
    y = X.astype(np.int)
    estimator = clone(estimator_orig)
    tags = _safe_tags(estimator)
    if tags["no_validation"]:
        # FIXME this is a bit loose
        return
    y = multioutput_estimator_convert_y_2d(estimator, y)

    if hasattr(estimator, "n_components"):
        estimator.n_components = 1
    if hasattr(estimator, "n_clusters"):
        estimator.n_clusters = 1

    set_random_state(estimator, 1)
    assert_raises(ValueError, estimator.fit, X, y)


@ignore_warnings(category=(DeprecationWarning, FutureWarning))
def check_transformer_general(name, transformer, readonly_memmap=False):
    X, y = make_blobs(n_samples=30, centers=[[0, 0, 0], [1, 1, 1]],
                      random_state=0, n_features=2, cluster_std=0.1)
    X = StandardScaler().fit_transform(X)
    X -= X.min()

    if readonly_memmap:
        X, y = create_memmap_backed_data([X, y])

    _check_transformer(name, transformer, X, y)
    _check_transformer(name, transformer, X.tolist(), y.tolist())


@ignore_warnings(category=(DeprecationWarning, FutureWarning))
def check_transformer_data_not_an_array(name, transformer):
    X, y = make_blobs(n_samples=30, centers=[[0, 0, 0], [1, 1, 1]],
                      random_state=0, n_features=2, cluster_std=0.1)
    X = StandardScaler().fit_transform(X)
    # We need to make sure that we have non negative data, for things
    # like NMF
    X -= X.min() - .1
    this_X = NotAnArray(X)
    this_y = NotAnArray(np.asarray(y))
    _check_transformer(name, transformer, this_X, this_y)


@ignore_warnings(category=(DeprecationWarning, FutureWarning))
def check_transformers_unfitted(name, transformer):
    X, y = _boston_subset()

    transformer = clone(transformer)
    with assert_raises((AttributeError, ValueError), msg="The unfitted "
                       "transformer {} does not raise an error when "
                       "transform is called. Perhaps use "
                       "check_is_fitted in transform.".format(name)):
        transformer.transform(X)


def _check_transformer(name, transformer_orig, X, y):
    n_samples, n_features = np.asarray(X).shape
    transformer = clone(transformer_orig)
    set_random_state(transformer)

    # fit

    if name in CROSS_DECOMPOSITION:
        y_ = np.c_[y, y]
        y_[::2, 1] *= 2
    else:
        y_ = y

    transformer.fit(X, y_)
    # fit_transform method should work on non fitted estimator
    transformer_clone = clone(transformer)
    X_pred = transformer_clone.fit_transform(X, y=y_)

    if isinstance(X_pred, tuple):
        for x_pred in X_pred:
            assert_equal(x_pred.shape[0], n_samples)
    else:
        # check for consistent n_samples
        assert_equal(X_pred.shape[0], n_samples)

    if hasattr(transformer, 'transform'):
        if name in CROSS_DECOMPOSITION:
            X_pred2 = transformer.transform(X, y_)
            X_pred3 = transformer.fit_transform(X, y=y_)
        else:
            X_pred2 = transformer.transform(X)
            X_pred3 = transformer.fit_transform(X, y=y_)

        if _safe_tags(transformer_orig, 'non_deterministic'):
            msg = name + ' is non deterministic'
            raise SkipTest(msg)
        if isinstance(X_pred, tuple) and isinstance(X_pred2, tuple):
            for x_pred, x_pred2, x_pred3 in zip(X_pred, X_pred2, X_pred3):
                assert_allclose_dense_sparse(
                    x_pred, x_pred2, atol=1e-2,
                    err_msg="fit_transform and transform outcomes "
                            "not consistent in %s"
                    % transformer)
                assert_allclose_dense_sparse(
                    x_pred, x_pred3, atol=1e-2,
                    err_msg="consecutive fit_transform outcomes "
                            "not consistent in %s"
                    % transformer)
        else:
            assert_allclose_dense_sparse(
                X_pred, X_pred2,
                err_msg="fit_transform and transform outcomes "
                        "not consistent in %s"
                % transformer, atol=1e-2)
            assert_allclose_dense_sparse(
                X_pred, X_pred3, atol=1e-2,
                err_msg="consecutive fit_transform outcomes "
                        "not consistent in %s"
                % transformer)
            assert_equal(_num_samples(X_pred2), n_samples)
            assert_equal(_num_samples(X_pred3), n_samples)

        # raises error on malformed input for transform
        if hasattr(X, 'T') and not _safe_tags(transformer, "stateless"):
            # If it's not an array, it does not have a 'T' property
            with assert_raises(ValueError, msg="The transformer {} does "
                               "not raise an error when the number of "
                               "features in transform is different from"
                               " the number of features in "
                               "fit.".format(name)):
                transformer.transform(X.T)


@ignore_warnings
def check_pipeline_consistency(name, estimator_orig):
    if _safe_tags(estimator_orig, 'non_deterministic'):
        msg = name + ' is non deterministic'
        raise SkipTest(msg)

    # check that make_pipeline(est) gives same score as est
    X, y = make_blobs(n_samples=30, centers=[[0, 0, 0], [1, 1, 1]],
                      random_state=0, n_features=2, cluster_std=0.1)
    X -= X.min()
    X = pairwise_estimator_convert_X(X, estimator_orig, kernel=rbf_kernel)
    estimator = clone(estimator_orig)
    y = multioutput_estimator_convert_y_2d(estimator, y)
    set_random_state(estimator)
    pipeline = make_pipeline(estimator)
    estimator.fit(X, y)
    pipeline.fit(X, y)

    funcs = ["score", "fit_transform"]

    for func_name in funcs:
        func = getattr(estimator, func_name, None)
        if func is not None:
            func_pipeline = getattr(pipeline, func_name)
            result = func(X, y)
            result_pipe = func_pipeline(X, y)
            assert_allclose_dense_sparse(result, result_pipe)


@ignore_warnings
def check_fit_score_takes_y(name, estimator_orig):
    # check that all estimators accept an optional y
    # in fit and score so they can be used in pipelines
    rnd = np.random.RandomState(0)
    X = rnd.uniform(size=(10, 3))
    X = pairwise_estimator_convert_X(X, estimator_orig)
    y = np.arange(10) % 3
    estimator = clone(estimator_orig)
    y = multioutput_estimator_convert_y_2d(estimator, y)
    set_random_state(estimator)

    funcs = ["fit", "score", "partial_fit", "fit_predict", "fit_transform"]
    for func_name in funcs:
        func = getattr(estimator, func_name, None)
        if func is not None:
            func(X, y)
            args = [p.name for p in signature(func).parameters.values()]
            if args[0] == "self":
                # if_delegate_has_method makes methods into functions
                # with an explicit "self", so need to shift arguments
                args = args[1:]
            assert args[1] in ["y", "Y"], (
                    "Expected y or Y as second argument for method "
                    "%s of %s. Got arguments: %r."
                    % (func_name, type(estimator).__name__, args))


@ignore_warnings
def check_estimators_dtypes(name, estimator_orig):
    rnd = np.random.RandomState(0)
    X_train_32 = 3 * rnd.uniform(size=(20, 5)).astype(np.float32)
    X_train_32 = pairwise_estimator_convert_X(X_train_32, estimator_orig)
    X_train_64 = X_train_32.astype(np.float64)
    X_train_int_64 = X_train_32.astype(np.int64)
    X_train_int_32 = X_train_32.astype(np.int32)
    y = X_train_int_64[:, 0]
    y = multioutput_estimator_convert_y_2d(estimator_orig, y)

    methods = ["predict", "transform", "decision_function", "predict_proba"]

    for X_train in [X_train_32, X_train_64, X_train_int_64, X_train_int_32]:
        estimator = clone(estimator_orig)
        set_random_state(estimator, 1)
        estimator.fit(X_train, y)

        for method in methods:
            if hasattr(estimator, method):
                getattr(estimator, method)(X_train)


@ignore_warnings(category=(DeprecationWarning, FutureWarning))
def check_estimators_empty_data_messages(name, estimator_orig):
    e = clone(estimator_orig)
    set_random_state(e, 1)

    X_zero_samples = np.empty(0).reshape(0, 3)
    # The precise message can change depending on whether X or y is
    # validated first. Let us test the type of exception only:
    with assert_raises(ValueError, msg="The estimator {} does not"
                       " raise an error when an empty data is used "
                       "to train. Perhaps use "
                       "check_array in train.".format(name)):
        e.fit(X_zero_samples, [])

    X_zero_features = np.empty(0).reshape(3, 0)
    # the following y should be accepted by both classifiers and regressors
    # and ignored by unsupervised models
    y = multioutput_estimator_convert_y_2d(e, np.array([1, 0, 1]))
    msg = (r"0 feature\(s\) \(shape=\(3, 0\)\) while a minimum of \d* "
           "is required.")
    assert_raises_regex(ValueError, msg, e.fit, X_zero_features, y)


@ignore_warnings(category=DeprecationWarning)
def check_estimators_nan_inf(name, estimator_orig):
    # Checks that Estimator X's do not contain NaN or inf.
    rnd = np.random.RandomState(0)
    X_train_finite = pairwise_estimator_convert_X(rnd.uniform(size=(10, 3)),
                                                  estimator_orig)
    X_train_nan = rnd.uniform(size=(10, 3))
    X_train_nan[0, 0] = np.nan
    X_train_inf = rnd.uniform(size=(10, 3))
    X_train_inf[0, 0] = np.inf
    y = np.ones(10)
    y[:5] = 0
    y = multioutput_estimator_convert_y_2d(estimator_orig, y)
    error_string_fit = "Estimator doesn't check for NaN and inf in fit."
    error_string_predict = ("Estimator doesn't check for NaN and inf in"
                            " predict.")
    error_string_transform = ("Estimator doesn't check for NaN and inf in"
                              " transform.")
    for X_train in [X_train_nan, X_train_inf]:
        # catch deprecation warnings
        with ignore_warnings(category=(DeprecationWarning, FutureWarning)):
            estimator = clone(estimator_orig)
            set_random_state(estimator, 1)
            # try to fit
            try:
                estimator.fit(X_train, y)
            except ValueError as e:
                if 'inf' not in repr(e) and 'NaN' not in repr(e):
                    print(error_string_fit, estimator, e)
                    traceback.print_exc(file=sys.stdout)
                    raise e
            except Exception as exc:
                print(error_string_fit, estimator, exc)
                traceback.print_exc(file=sys.stdout)
                raise exc
            else:
                raise AssertionError(error_string_fit, estimator)
            # actually fit
            estimator.fit(X_train_finite, y)

            # predict
            if hasattr(estimator, "predict"):
                try:
                    estimator.predict(X_train)
                except ValueError as e:
                    if 'inf' not in repr(e) and 'NaN' not in repr(e):
                        print(error_string_predict, estimator, e)
                        traceback.print_exc(file=sys.stdout)
                        raise e
                except Exception as exc:
                    print(error_string_predict, estimator, exc)
                    traceback.print_exc(file=sys.stdout)
                else:
                    raise AssertionError(error_string_predict, estimator)

            # transform
            if hasattr(estimator, "transform"):
                try:
                    estimator.transform(X_train)
                except ValueError as e:
                    if 'inf' not in repr(e) and 'NaN' not in repr(e):
                        print(error_string_transform, estimator, e)
                        traceback.print_exc(file=sys.stdout)
                        raise e
                except Exception as exc:
                    print(error_string_transform, estimator, exc)
                    traceback.print_exc(file=sys.stdout)
                else:
                    raise AssertionError(error_string_transform, estimator)


@ignore_warnings
def check_estimators_pickle(name, estimator_orig):
    """Test that we can pickle all estimators"""
    check_methods = ["predict", "transform", "decision_function",
                     "predict_proba"]

    X, y = make_blobs(n_samples=30, centers=[[0, 0, 0], [1, 1, 1]],
                      random_state=0, n_features=2, cluster_std=0.1)

    # some estimators can't do features less than 0
    X -= X.min()
    X = pairwise_estimator_convert_X(X, estimator_orig, kernel=rbf_kernel)

    tags = _safe_tags(estimator_orig)
    # include NaN values when the estimator should deal with them
    if tags['allow_nan']:
        # set randomly 10 elements to np.nan
        rng = np.random.RandomState(42)
        mask = rng.choice(X.size, 10, replace=False)
        X.reshape(-1)[mask] = np.nan

    estimator = clone(estimator_orig)

    # some estimators only take multioutputs
    y = multioutput_estimator_convert_y_2d(estimator, y)

    set_random_state(estimator)
    estimator.fit(X, y)

    result = dict()
    for method in check_methods:
        if hasattr(estimator, method):
            result[method] = getattr(estimator, method)(X)

    # pickle and unpickle!
    pickled_estimator = pickle.dumps(estimator)
    if estimator.__module__.startswith('sklearn.'):
        assert b"version" in pickled_estimator
    unpickled_estimator = pickle.loads(pickled_estimator)

    result = dict()
    for method in check_methods:
        if hasattr(estimator, method):
            result[method] = getattr(estimator, method)(X)

    for method in result:
        unpickled_result = getattr(unpickled_estimator, method)(X)
        assert_allclose_dense_sparse(result[method], unpickled_result)


@ignore_warnings(category=(DeprecationWarning, FutureWarning))
def check_estimators_partial_fit_n_features(name, estimator_orig):
    # check if number of features changes between calls to partial_fit.
    if not hasattr(estimator_orig, 'partial_fit'):
        return
    estimator = clone(estimator_orig)
    X, y = make_blobs(n_samples=50, random_state=1)
    X -= X.min()

    try:
        if is_classifier(estimator):
            classes = np.unique(y)
            estimator.partial_fit(X, y, classes=classes)
        else:
            estimator.partial_fit(X, y)
    except NotImplementedError:
        return

    with assert_raises(ValueError,
                       msg="The estimator {} does not raise an"
                           " error when the number of features"
                           " changes between calls to "
                           "partial_fit.".format(name)):
        estimator.partial_fit(X[:, :-1], y)


@ignore_warnings(category=(DeprecationWarning, FutureWarning))
def check_clustering(name, clusterer_orig, readonly_memmap=False):
    clusterer = clone(clusterer_orig)
    X, y = make_blobs(n_samples=50, random_state=1)
    X, y = shuffle(X, y, random_state=7)
    X = StandardScaler().fit_transform(X)
    rng = np.random.RandomState(7)
    X_noise = np.concatenate([X, rng.uniform(low=-3, high=3, size=(5, 2))])

    if readonly_memmap:
        X, y, X_noise = create_memmap_backed_data([X, y, X_noise])

    n_samples, n_features = X.shape
    # catch deprecation and neighbors warnings
    if hasattr(clusterer, "n_clusters"):
        clusterer.set_params(n_clusters=3)
    set_random_state(clusterer)
    if name == 'AffinityPropagation':
        clusterer.set_params(preference=-100)
        clusterer.set_params(max_iter=100)

    # fit
    clusterer.fit(X)
    # with lists
    clusterer.fit(X.tolist())

    pred = clusterer.labels_
    assert_equal(pred.shape, (n_samples,))
    assert_greater(adjusted_rand_score(pred, y), 0.4)
    if _safe_tags(clusterer, 'non_deterministic'):
        return
    set_random_state(clusterer)
    with warnings.catch_warnings(record=True):
        pred2 = clusterer.fit_predict(X)
    assert_array_equal(pred, pred2)

    # fit_predict(X) and labels_ should be of type int
    assert_in(pred.dtype, [np.dtype('int32'), np.dtype('int64')])
    assert_in(pred2.dtype, [np.dtype('int32'), np.dtype('int64')])

    # Add noise to X to test the possible values of the labels
    labels = clusterer.fit_predict(X_noise)

    # There should be at least one sample in every cluster. Equivalently
    # labels_ should contain all the consecutive values between its
    # min and its max.
    labels_sorted = np.unique(labels)
    assert_array_equal(labels_sorted, np.arange(labels_sorted[0],
                                                labels_sorted[-1] + 1))

    # Labels are expected to start at 0 (no noise) or -1 (if noise)
    assert labels_sorted[0] in [0, -1]
    # Labels should be less than n_clusters - 1
    if hasattr(clusterer, 'n_clusters'):
        n_clusters = getattr(clusterer, 'n_clusters')
        assert_greater_equal(n_clusters - 1, labels_sorted[-1])
    # else labels should be less than max(labels_) which is necessarily true


@ignore_warnings(category=DeprecationWarning)
def check_clusterer_compute_labels_predict(name, clusterer_orig):
    """Check that predict is invariant of compute_labels"""
    X, y = make_blobs(n_samples=20, random_state=0)
    clusterer = clone(clusterer_orig)
    set_random_state(clusterer)

    if hasattr(clusterer, "compute_labels"):
        # MiniBatchKMeans
        X_pred1 = clusterer.fit(X).predict(X)
        clusterer.set_params(compute_labels=False)
        X_pred2 = clusterer.fit(X).predict(X)
        assert_array_equal(X_pred1, X_pred2)


@ignore_warnings(category=DeprecationWarning)
def check_classifiers_one_label(name, classifier_orig):
    error_string_fit = "Classifier can't train when only one class is present."
    error_string_predict = ("Classifier can't predict when only one class is "
                            "present.")
    rnd = np.random.RandomState(0)
    X_train = rnd.uniform(size=(10, 3))
    X_test = rnd.uniform(size=(10, 3))
    y = np.ones(10)
    # catch deprecation warnings
    with ignore_warnings(category=(DeprecationWarning, FutureWarning)):
        classifier = clone(classifier_orig)
        # try to fit
        try:
            classifier.fit(X_train, y)
        except ValueError as e:
            if 'class' not in repr(e):
                print(error_string_fit, classifier, e)
                traceback.print_exc(file=sys.stdout)
                raise e
            else:
                return
        except Exception as exc:
            print(error_string_fit, classifier, exc)
            traceback.print_exc(file=sys.stdout)
            raise exc
        # predict
        try:
            assert_array_equal(classifier.predict(X_test), y)
        except Exception as exc:
            print(error_string_predict, classifier, exc)
            raise exc


@ignore_warnings  # Warnings are raised by decision function
def check_classifiers_train(name, classifier_orig, readonly_memmap=False):
    X_m, y_m = make_blobs(n_samples=300, random_state=0)
    X_m, y_m = shuffle(X_m, y_m, random_state=7)
    X_m = StandardScaler().fit_transform(X_m)
    # generate binary problem from multi-class one
    y_b = y_m[y_m != 2]
    X_b = X_m[y_m != 2]
    tags = _safe_tags(classifier_orig)

    if name in ['BernoulliNB', 'MultinomialNB', 'ComplementNB']:
        X_m -= X_m.min()
        X_b -= X_b.min()

    if readonly_memmap:
        X_m, y_m, X_b, y_b = create_memmap_backed_data([X_m, y_m, X_b, y_b])

    for (X, y) in [(X_m, y_m), (X_b, y_b)]:
        classes = np.unique(y)
        n_classes = len(classes)
        n_samples, n_features = X.shape
        classifier = clone(classifier_orig)
        X = pairwise_estimator_convert_X(X, classifier)
        y = multioutput_estimator_convert_y_2d(classifier, y)

        set_random_state(classifier)
        # raises error on malformed input for fit
        if not tags["no_validation"]:
            with assert_raises(
                ValueError,
                msg="The classifier {} does not "
                    "raise an error when incorrect/malformed input "
                    "data for fit is passed. The number of training "
                    "examples is not the same as the number of labels. "
                    "Perhaps use check_X_y in fit.".format(name)):
                classifier.fit(X, y[:-1])

        # fit
        classifier.fit(X, y)
        # with lists
        classifier.fit(X.tolist(), y.tolist())
        assert hasattr(classifier, "classes_")
        y_pred = classifier.predict(X)

        assert_equal(y_pred.shape, (n_samples,))
        # training set performance
        if not tags['poor_score']:
            assert_greater(accuracy_score(y, y_pred), 0.83)

        # raises error on malformed input for predict
        msg_pairwise = (
            "The classifier {} does not raise an error when shape of X in "
            " {} is not equal to (n_test_samples, n_training_samples)")
        msg = ("The classifier {} does not raise an error when the number of "
               "features in {} is different from the number of features in "
               "fit.")

        if not tags["no_validation"]:
            if _is_pairwise(classifier):
                with assert_raises(ValueError,
                                   msg=msg_pairwise.format(name, "predict")):
                    classifier.predict(X.reshape(-1, 1))
            else:
                with assert_raises(ValueError,
                                   msg=msg.format(name, "predict")):
                    classifier.predict(X.T)
        if hasattr(classifier, "decision_function"):
            try:
                # decision_function agrees with predict
                decision = classifier.decision_function(X)
                if n_classes == 2:
                    if not tags["multioutput_only"]:
                        assert_equal(decision.shape, (n_samples,))
                    else:
                        assert_equal(decision.shape, (n_samples, 1))
                    dec_pred = (decision.ravel() > 0).astype(np.int)
                    assert_array_equal(dec_pred, y_pred)
                else:
                    assert_equal(decision.shape, (n_samples, n_classes))
                    assert_array_equal(np.argmax(decision, axis=1), y_pred)

                # raises error on malformed input for decision_function
                if not tags["no_validation"]:
                    if _is_pairwise(classifier):
                        with assert_raises(ValueError, msg=msg_pairwise.format(
                                name, "decision_function")):
                            classifier.decision_function(X.reshape(-1, 1))
                    else:
                        with assert_raises(ValueError, msg=msg.format(
                                name, "decision_function")):
                            classifier.decision_function(X.T)
            except NotImplementedError:
                pass

        if hasattr(classifier, "predict_proba"):
            # predict_proba agrees with predict
            y_prob = classifier.predict_proba(X)
            assert_equal(y_prob.shape, (n_samples, n_classes))
            assert_array_equal(np.argmax(y_prob, axis=1), y_pred)
            # check that probas for all classes sum to one
            assert_array_almost_equal(np.sum(y_prob, axis=1),
                                      np.ones(n_samples))
            if not tags["no_validation"]:
                # raises error on malformed input for predict_proba
                if _is_pairwise(classifier_orig):
                    with assert_raises(ValueError, msg=msg_pairwise.format(
                            name, "predict_proba")):
                        classifier.predict_proba(X.reshape(-1, 1))
                else:
                    with assert_raises(ValueError, msg=msg.format(
                            name, "predict_proba")):
                        classifier.predict_proba(X.T)
            if hasattr(classifier, "predict_log_proba"):
                # predict_log_proba is a transformation of predict_proba
                y_log_prob = classifier.predict_log_proba(X)
                assert_allclose(y_log_prob, np.log(y_prob), 8, atol=1e-9)
                assert_array_equal(np.argsort(y_log_prob), np.argsort(y_prob))


def check_outliers_train(name, estimator_orig, readonly_memmap=True):
    X, _ = make_blobs(n_samples=300, random_state=0)
    X = shuffle(X, random_state=7)

    if readonly_memmap:
        X = create_memmap_backed_data(X)

    n_samples, n_features = X.shape
    estimator = clone(estimator_orig)
    set_random_state(estimator)

    # fit
    estimator.fit(X)
    # with lists
    estimator.fit(X.tolist())

    y_pred = estimator.predict(X)
    assert y_pred.shape == (n_samples,)
    assert y_pred.dtype.kind == 'i'
    assert_array_equal(np.unique(y_pred), np.array([-1, 1]))

    decision = estimator.decision_function(X)
    assert decision.dtype == np.dtype('float')

    score = estimator.score_samples(X)
    assert score.dtype == np.dtype('float')

    # raises error on malformed input for predict
    assert_raises(ValueError, estimator.predict, X.T)

    # decision_function agrees with predict
    decision = estimator.decision_function(X)
    assert decision.shape == (n_samples,)
    dec_pred = (decision >= 0).astype(np.int)
    dec_pred[dec_pred == 0] = -1
    assert_array_equal(dec_pred, y_pred)

    # raises error on malformed input for decision_function
    assert_raises(ValueError, estimator.decision_function, X.T)

    # decision_function is a translation of score_samples
    y_scores = estimator.score_samples(X)
    assert y_scores.shape == (n_samples,)
    y_dec = y_scores - estimator.offset_
    assert_allclose(y_dec, decision)

    # raises error on malformed input for score_samples
    assert_raises(ValueError, estimator.score_samples, X.T)

    # contamination parameter (not for OneClassSVM which has the nu parameter)
    if (hasattr(estimator, 'contamination')
            and not hasattr(estimator, 'novelty')):
        # proportion of outliers equal to contamination parameter when not
        # set to 'auto'. This is true for the training set and cannot thus be
        # checked as follows for estimators with a novelty parameter such as
        # LocalOutlierFactor (tested in check_outliers_fit_predict)
        contamination = 0.1
        estimator.set_params(contamination=contamination)
        estimator.fit(X)
        y_pred = estimator.predict(X)
        assert_almost_equal(np.mean(y_pred != 1), contamination)

        # raises error when contamination is a scalar and not in [0,1]
        for contamination in [-0.5, 2.3]:
            estimator.set_params(contamination=contamination)
            assert_raises(ValueError, estimator.fit, X)


@ignore_warnings(category=(DeprecationWarning, FutureWarning))
def check_estimators_fit_returns_self(name, estimator_orig,
                                      readonly_memmap=False):
    """Check if self is returned when calling fit"""
    X, y = make_blobs(random_state=0, n_samples=9, n_features=4)
    # some want non-negative input
    X -= X.min()
    X = pairwise_estimator_convert_X(X, estimator_orig)

    estimator = clone(estimator_orig)
    y = multioutput_estimator_convert_y_2d(estimator, y)

    if readonly_memmap:
        X, y = create_memmap_backed_data([X, y])

    set_random_state(estimator)
    assert estimator.fit(X, y) is estimator


@ignore_warnings
def check_estimators_unfitted(name, estimator_orig):
    """Check that predict raises an exception in an unfitted estimator.

    Unfitted estimators should raise either AttributeError or ValueError.
    The specific exception type NotFittedError inherits from both and can
    therefore be adequately raised for that purpose.
    """

    # Common test for Regressors, Classifiers and Outlier detection estimators
    X, y = _boston_subset()

    estimator = clone(estimator_orig)

    msg = "fit"
    if hasattr(estimator, 'predict'):
        can_predict = False
        try:
            # some models can predict without fitting
            # like GaussianProcess regressors
            # in this case, we skip this test
            pred = estimator.predict(X)
            assert pred.shape[0] == X.shape[0]
            can_predict = True
        except ValueError:
            pass
        if can_predict:
            raise SkipTest(
                "{} can predict without fitting, skipping "
                "check_estimator_unfitted.".format(name))

        assert_raise_message((AttributeError, ValueError), msg,
                             estimator.predict, X)

    if hasattr(estimator, 'decision_function'):
        assert_raise_message((AttributeError, ValueError), msg,
                             estimator.decision_function, X)

    if hasattr(estimator, 'predict_proba'):
        assert_raise_message((AttributeError, ValueError), msg,
                             estimator.predict_proba, X)

    if hasattr(estimator, 'predict_log_proba'):
        assert_raise_message((AttributeError, ValueError), msg,
                             estimator.predict_log_proba, X)


@ignore_warnings(category=(DeprecationWarning, FutureWarning))
def check_supervised_y_2d(name, estimator_orig):
    if _safe_tags(estimator_orig, "multioutput_only"):
        # These only work on 2d, so this test makes no sense
        return
    rnd = np.random.RandomState(0)
    X = pairwise_estimator_convert_X(rnd.uniform(size=(10, 3)), estimator_orig)
    y = np.arange(10) % 3
    estimator = clone(estimator_orig)
    set_random_state(estimator)
    # fit
    estimator.fit(X, y)
    y_pred = estimator.predict(X)

    set_random_state(estimator)
    # Check that when a 2D y is given, a DataConversionWarning is
    # raised
    with warnings.catch_warnings(record=True) as w:
        warnings.simplefilter("always", DataConversionWarning)
        warnings.simplefilter("ignore", RuntimeWarning)
        estimator.fit(X, y[:, np.newaxis])
    y_pred_2d = estimator.predict(X)
    msg = "expected 1 DataConversionWarning, got: %s" % (
        ", ".join([str(w_x) for w_x in w]))
    if not _safe_tags(estimator, "multioutput"):
        # check that we warned if we don't support multi-output
        assert_greater(len(w), 0, msg)
        assert "DataConversionWarning('A column-vector y" \
               " was passed when a 1d array was expected" in msg
    assert_allclose(y_pred.ravel(), y_pred_2d.ravel())


@ignore_warnings
def check_classifiers_predictions(X, y, name, classifier_orig):
    classes = np.unique(y)
    classifier = clone(classifier_orig)
    if name == 'BernoulliNB':
        X = X > X.mean()
    set_random_state(classifier)

    classifier.fit(X, y)
    y_pred = classifier.predict(X)

    if hasattr(classifier, "decision_function"):
        decision = classifier.decision_function(X)
        assert isinstance(decision, np.ndarray)
        if len(classes) == 2:
            dec_pred = (decision.ravel() > 0).astype(np.int)
            dec_exp = classifier.classes_[dec_pred]
            assert_array_equal(dec_exp, y_pred,
                               err_msg="decision_function does not match "
                               "classifier for %r: expected '%s', got '%s'" %
                               (classifier, ", ".join(map(str, dec_exp)),
                                ", ".join(map(str, y_pred))))
        elif getattr(classifier, 'decision_function_shape', 'ovr') == 'ovr':
            decision_y = np.argmax(decision, axis=1).astype(int)
            y_exp = classifier.classes_[decision_y]
            assert_array_equal(y_exp, y_pred,
                               err_msg="decision_function does not match "
                               "classifier for %r: expected '%s', got '%s'" %
                               (classifier, ", ".join(map(str, y_exp)),
                                ", ".join(map(str, y_pred))))

    # training set performance
    if name != "ComplementNB":
        # This is a pathological data set for ComplementNB.
        # For some specific cases 'ComplementNB' predicts less classes
        # than expected
        assert_array_equal(np.unique(y), np.unique(y_pred))
    assert_array_equal(classes, classifier.classes_,
                       err_msg="Unexpected classes_ attribute for %r: "
                       "expected '%s', got '%s'" %
                       (classifier, ", ".join(map(str, classes)),
                        ", ".join(map(str, classifier.classes_))))


def choose_check_classifiers_labels(name, y, y_names):
    return y if name in ["LabelPropagation", "LabelSpreading"] else y_names


def check_classifiers_classes(name, classifier_orig):
    X_multiclass, y_multiclass = make_blobs(n_samples=30, random_state=0,
                                            cluster_std=0.1)
    X_multiclass, y_multiclass = shuffle(X_multiclass, y_multiclass,
                                         random_state=7)
    X_multiclass = StandardScaler().fit_transform(X_multiclass)
    # We need to make sure that we have non negative data, for things
    # like NMF
    X_multiclass -= X_multiclass.min() - .1

    X_binary = X_multiclass[y_multiclass != 2]
    y_binary = y_multiclass[y_multiclass != 2]

    X_multiclass = pairwise_estimator_convert_X(X_multiclass, classifier_orig)
    X_binary = pairwise_estimator_convert_X(X_binary, classifier_orig)

    labels_multiclass = ["one", "two", "three"]
    labels_binary = ["one", "two"]

    y_names_multiclass = np.take(labels_multiclass, y_multiclass)
    y_names_binary = np.take(labels_binary, y_binary)

    for X, y, y_names in [(X_multiclass, y_multiclass, y_names_multiclass),
                          (X_binary, y_binary, y_names_binary)]:
        for y_names_i in [y_names, y_names.astype('O')]:
            y_ = choose_check_classifiers_labels(name, y, y_names_i)
            check_classifiers_predictions(X, y_, name, classifier_orig)

    labels_binary = [-1, 1]
    y_names_binary = np.take(labels_binary, y_binary)
    y_binary = choose_check_classifiers_labels(name, y_binary, y_names_binary)
    check_classifiers_predictions(X_binary, y_binary, name, classifier_orig)


@ignore_warnings(category=(DeprecationWarning, FutureWarning))
def check_regressors_int(name, regressor_orig):
    X, _ = _boston_subset()
    X = pairwise_estimator_convert_X(X[:50], regressor_orig)
    rnd = np.random.RandomState(0)
    y = rnd.randint(3, size=X.shape[0])
    y = multioutput_estimator_convert_y_2d(regressor_orig, y)
    rnd = np.random.RandomState(0)
    # separate estimators to control random seeds
    regressor_1 = clone(regressor_orig)
    regressor_2 = clone(regressor_orig)
    set_random_state(regressor_1)
    set_random_state(regressor_2)

    if name in CROSS_DECOMPOSITION:
        y_ = np.vstack([y, 2 * y + rnd.randint(2, size=len(y))])
        y_ = y_.T
    else:
        y_ = y

    # fit
    regressor_1.fit(X, y_)
    pred1 = regressor_1.predict(X)
    regressor_2.fit(X, y_.astype(np.float))
    pred2 = regressor_2.predict(X)
    assert_allclose(pred1, pred2, atol=1e-2, err_msg=name)


@ignore_warnings(category=(DeprecationWarning, FutureWarning))
def check_regressors_train(name, regressor_orig, readonly_memmap=False):
    X, y = _boston_subset()
    X = pairwise_estimator_convert_X(X, regressor_orig)
    y = StandardScaler().fit_transform(y.reshape(-1, 1))  # X is already scaled
    y = y.ravel()
    regressor = clone(regressor_orig)
    y = multioutput_estimator_convert_y_2d(regressor, y)
    if name in CROSS_DECOMPOSITION:
        rnd = np.random.RandomState(0)
        y_ = np.vstack([y, 2 * y + rnd.randint(2, size=len(y))])
        y_ = y_.T
    else:
        y_ = y

    if readonly_memmap:
        X, y, y_ = create_memmap_backed_data([X, y, y_])

    if not hasattr(regressor, 'alphas') and hasattr(regressor, 'alpha'):
        # linear regressors need to set alpha, but not generalized CV ones
        regressor.alpha = 0.01
    if name == 'PassiveAggressiveRegressor':
        regressor.C = 0.01

    # raises error on malformed input for fit
    with assert_raises(ValueError, msg="The classifier {} does not"
                       " raise an error when incorrect/malformed input "
                       "data for fit is passed. The number of training "
                       "examples is not the same as the number of "
                       "labels. Perhaps use check_X_y in fit.".format(name)):
        regressor.fit(X, y[:-1])
    # fit
    set_random_state(regressor)
    regressor.fit(X, y_)
    regressor.fit(X.tolist(), y_.tolist())
    y_pred = regressor.predict(X)
    assert_equal(y_pred.shape, y_.shape)

    # TODO: find out why PLS and CCA fail. RANSAC is random
    # and furthermore assumes the presence of outliers, hence
    # skipped
    if not _safe_tags(regressor, "poor_score"):
        assert_greater(regressor.score(X, y_), 0.5)


@ignore_warnings
def check_regressors_no_decision_function(name, regressor_orig):
    # checks whether regressors have decision_function or predict_proba
    rng = np.random.RandomState(0)
    X = rng.normal(size=(10, 4))
    regressor = clone(regressor_orig)
    y = multioutput_estimator_convert_y_2d(regressor, X[:, 0])

    if hasattr(regressor, "n_components"):
        # FIXME CCA, PLS is not robust to rank 1 effects
        regressor.n_components = 1

    regressor.fit(X, y)
    funcs = ["decision_function", "predict_proba", "predict_log_proba"]
    for func_name in funcs:
        func = getattr(regressor, func_name, None)
        if func is None:
            # doesn't have function
            continue
        # has function. Should raise deprecation warning
        msg = func_name
        assert_warns_message(DeprecationWarning, msg, func, X)


@ignore_warnings(category=(DeprecationWarning, FutureWarning))
def check_class_weight_classifiers(name, classifier_orig):
    if name == "NuSVC":
        # the sparse version has a parameter that doesn't do anything
        raise SkipTest("Not testing NuSVC class weight as it is ignored.")
    if name.endswith("NB"):
        # NaiveBayes classifiers have a somewhat different interface.
        # FIXME SOON!
        raise SkipTest

    for n_centers in [2, 3]:
        # create a very noisy dataset
        X, y = make_blobs(centers=n_centers, random_state=0, cluster_std=20)
        X_train, X_test, y_train, y_test = train_test_split(X, y, test_size=.5,
                                                            random_state=0)

        # can't use gram_if_pairwise() here, setting up gram matrix manually
        if _is_pairwise(classifier_orig):
            X_test = rbf_kernel(X_test, X_train)
            X_train = rbf_kernel(X_train, X_train)

        n_centers = len(np.unique(y_train))

        if n_centers == 2:
            class_weight = {0: 1000, 1: 0.0001}
        else:
            class_weight = {0: 1000, 1: 0.0001, 2: 0.0001}

        classifier = clone(classifier_orig).set_params(
            class_weight=class_weight)
        if hasattr(classifier, "n_iter"):
            classifier.set_params(n_iter=100)
        if hasattr(classifier, "max_iter"):
            classifier.set_params(max_iter=1000)
        if hasattr(classifier, "min_weight_fraction_leaf"):
            classifier.set_params(min_weight_fraction_leaf=0.01)

        set_random_state(classifier)
        classifier.fit(X_train, y_train)
        y_pred = classifier.predict(X_test)
        # XXX: Generally can use 0.89 here. On Windows, LinearSVC gets
        #      0.88 (Issue #9111)
        assert_greater(np.mean(y_pred == 0), 0.87)


@ignore_warnings(category=(DeprecationWarning, FutureWarning))
def check_class_weight_balanced_classifiers(name, classifier_orig, X_train,
                                            y_train, X_test, y_test, weights):
    classifier = clone(classifier_orig)
    if hasattr(classifier, "n_iter"):
        classifier.set_params(n_iter=100)
    if hasattr(classifier, "max_iter"):
        classifier.set_params(max_iter=1000)

    set_random_state(classifier)
    classifier.fit(X_train, y_train)
    y_pred = classifier.predict(X_test)

    classifier.set_params(class_weight='balanced')
    classifier.fit(X_train, y_train)
    y_pred_balanced = classifier.predict(X_test)
    assert_greater(f1_score(y_test, y_pred_balanced, average='weighted'),
                   f1_score(y_test, y_pred, average='weighted'))


@ignore_warnings(category=(DeprecationWarning, FutureWarning))
def check_class_weight_balanced_linear_classifier(name, Classifier):
    """Test class weights with non-contiguous class labels."""
    # this is run on classes, not instances, though this should be changed
    X = np.array([[-1.0, -1.0], [-1.0, 0], [-.8, -1.0],
                  [1.0, 1.0], [1.0, 0.0]])
    y = np.array([1, 1, 1, -1, -1])

    classifier = Classifier()

    if hasattr(classifier, "n_iter"):
        # This is a very small dataset, default n_iter are likely to prevent
        # convergence
        classifier.set_params(n_iter=1000)
    if hasattr(classifier, "max_iter"):
        classifier.set_params(max_iter=1000)
    set_random_state(classifier)

    # Let the model compute the class frequencies
    classifier.set_params(class_weight='balanced')
    coef_balanced = classifier.fit(X, y).coef_.copy()

    # Count each label occurrence to reweight manually
    n_samples = len(y)
    n_classes = float(len(np.unique(y)))

    class_weight = {1: n_samples / (np.sum(y == 1) * n_classes),
                    -1: n_samples / (np.sum(y == -1) * n_classes)}
    classifier.set_params(class_weight=class_weight)
    coef_manual = classifier.fit(X, y).coef_.copy()

    assert_allclose(coef_balanced, coef_manual)


@ignore_warnings(category=(DeprecationWarning, FutureWarning))
def check_estimators_overwrite_params(name, estimator_orig):
    X, y = make_blobs(random_state=0, n_samples=9)
    # some want non-negative input
    X -= X.min()
    X = pairwise_estimator_convert_X(X, estimator_orig, kernel=rbf_kernel)
    estimator = clone(estimator_orig)
    y = multioutput_estimator_convert_y_2d(estimator, y)

    set_random_state(estimator)

    # Make a physical copy of the original estimator parameters before fitting.
    params = estimator.get_params()
    original_params = deepcopy(params)

    # Fit the model
    estimator.fit(X, y)

    # Compare the state of the model parameters with the original parameters
    new_params = estimator.get_params()
    for param_name, original_value in original_params.items():
        new_value = new_params[param_name]

        # We should never change or mutate the internal state of input
        # parameters by default. To check this we use the joblib.hash function
        # that introspects recursively any subobjects to compute a checksum.
        # The only exception to this rule of immutable constructor parameters
        # is possible RandomState instance but in this check we explicitly
        # fixed the random_state params recursively to be integer seeds.
        assert_equal(_joblib.hash(new_value), _joblib.hash(original_value),
                     "Estimator %s should not change or mutate "
                     " the parameter %s from %s to %s during fit."
                     % (name, param_name, original_value, new_value))


def check_no_attributes_set_in_init(name, estimator):
    """Check setting during init. """

    if hasattr(type(estimator).__init__, "deprecated_original"):
        return

    init_params = _get_args(type(estimator).__init__)
    if IS_PYPY:
        # __init__ signature has additional objects in PyPy
        for key in ['obj']:
            if key in init_params:
                init_params.remove(key)
    parents_init_params = [param for params_parent in
                           (_get_args(parent) for parent in
                            type(estimator).__mro__)
                           for param in params_parent]

    # Test for no setting apart from parameters during init
    invalid_attr = (set(vars(estimator)) - set(init_params)
                    - set(parents_init_params))
    assert not invalid_attr, (
            "Estimator %s should not set any attribute apart"
            " from parameters during init. Found attributes %s."
            % (name, sorted(invalid_attr)))
    # Ensure that each parameter is set in init
    invalid_attr = set(init_params) - set(vars(estimator)) - {"self"}
    assert not invalid_attr, (
            "Estimator %s should store all parameters"
            " as an attribute during init. Did not find "
            "attributes %s."
            % (name, sorted(invalid_attr)))


@ignore_warnings(category=(DeprecationWarning, FutureWarning))
def check_sparsify_coefficients(name, estimator_orig):
    X = np.array([[-2, -1], [-1, -1], [-1, -2], [1, 1], [1, 2], [2, 1],
                  [-1, -2], [2, 2], [-2, -2]])
    y = [1, 1, 1, 2, 2, 2, 3, 3, 3]
    est = clone(estimator_orig)

    est.fit(X, y)
    pred_orig = est.predict(X)

    # test sparsify with dense inputs
    est.sparsify()
    assert sparse.issparse(est.coef_)
    pred = est.predict(X)
    assert_array_equal(pred, pred_orig)

    # pickle and unpickle with sparse coef_
    est = pickle.loads(pickle.dumps(est))
    assert sparse.issparse(est.coef_)
    pred = est.predict(X)
    assert_array_equal(pred, pred_orig)


@ignore_warnings(category=DeprecationWarning)
def check_classifier_data_not_an_array(name, estimator_orig):
    X = np.array([[3, 0], [0, 1], [0, 2], [1, 1], [1, 2], [2, 1]])
    X = pairwise_estimator_convert_X(X, estimator_orig)
    y = [1, 1, 1, 2, 2, 2]
    y = multioutput_estimator_convert_y_2d(estimator_orig, y)
    check_estimators_data_not_an_array(name, estimator_orig, X, y)


@ignore_warnings(category=DeprecationWarning)
def check_regressor_data_not_an_array(name, estimator_orig):
    X, y = _boston_subset(n_samples=50)
    X = pairwise_estimator_convert_X(X, estimator_orig)
    y = multioutput_estimator_convert_y_2d(estimator_orig, y)
    check_estimators_data_not_an_array(name, estimator_orig, X, y)


@ignore_warnings(category=(DeprecationWarning, FutureWarning))
def check_estimators_data_not_an_array(name, estimator_orig, X, y):
    if name in CROSS_DECOMPOSITION:
        raise SkipTest("Skipping check_estimators_data_not_an_array "
                       "for cross decomposition module as estimators "
                       "are not deterministic.")
    # separate estimators to control random seeds
    estimator_1 = clone(estimator_orig)
    estimator_2 = clone(estimator_orig)
    set_random_state(estimator_1)
    set_random_state(estimator_2)

    y_ = NotAnArray(np.asarray(y))
    X_ = NotAnArray(np.asarray(X))

    # fit
    estimator_1.fit(X_, y_)
    pred1 = estimator_1.predict(X_)
    estimator_2.fit(X, y)
    pred2 = estimator_2.predict(X)
    assert_allclose(pred1, pred2, atol=1e-2, err_msg=name)


def check_parameters_default_constructible(name, Estimator):
    # this check works on classes, not instances
    # test default-constructibility
    # get rid of deprecation warnings
    with ignore_warnings(category=(DeprecationWarning, FutureWarning)):
        required_parameters = getattr(Estimator, "_required_parameters", [])
        if required_parameters:
            if required_parameters in (["base_estimator"], ["estimator"]):
                if issubclass(Estimator, RegressorMixin):
                    estimator = Estimator(Ridge())
                else:
                    estimator = Estimator(LinearDiscriminantAnalysis())
            else:
                raise SkipTest("Can't instantiate estimator {} which"
                               " requires parameters {}".format(
                                   name, required_parameters))
        else:
            estimator = Estimator()
        # test cloning
        clone(estimator)
        # test __repr__
        repr(estimator)
        # test that set_params returns self
        assert estimator.set_params() is estimator

        # test if init does nothing but set parameters
        # this is important for grid_search etc.
        # We get the default parameters from init and then
        # compare these against the actual values of the attributes.

        # this comes from getattr. Gets rid of deprecation decorator.
        init = getattr(estimator.__init__, 'deprecated_original',
                       estimator.__init__)

        try:
            def param_filter(p):
                """Identify hyper parameters of an estimator"""
                return (p.name != 'self' and
                        p.kind != p.VAR_KEYWORD and
                        p.kind != p.VAR_POSITIONAL)

            init_params = [p for p in signature(init).parameters.values()
                           if param_filter(p)]

        except (TypeError, ValueError):
            # init is not a python function.
            # true for mixins
            return
        params = estimator.get_params()
        if required_parameters == ["estimator"]:
            # they can need a non-default argument
            init_params = init_params[1:]

        for init_param in init_params:
            assert_not_equal(init_param.default, init_param.empty,
                             "parameter %s for %s has no default value"
                             % (init_param.name, type(estimator).__name__))
            if type(init_param.default) is type:
                assert_in(init_param.default, [np.float64, np.int64])
            else:
                assert_in(type(init_param.default),
                          [str, int, float, bool, tuple, type(None),
                           np.float64, types.FunctionType, _joblib.Memory])
            if init_param.name not in params.keys():
                # deprecated parameter, not in get_params
                assert init_param.default is None
                continue

            if (issubclass(Estimator, BaseSGD) and
                    init_param.name in ['tol', 'max_iter']):
                # To remove in 0.21, when they get their future default values
                continue

            param_value = params[init_param.name]
            if isinstance(param_value, np.ndarray):
                assert_array_equal(param_value, init_param.default)
            else:
                if is_scalar_nan(param_value):
                    # Allows to set default parameters to np.nan
                    assert param_value is init_param.default, init_param.name
                else:
                    assert param_value == init_param.default, init_param.name


def multioutput_estimator_convert_y_2d(estimator, y):
    # Estimators in mono_output_task_error raise ValueError if y is of 1-D
    # Convert into a 2-D y for those estimators.
    if _safe_tags(estimator, "multioutput_only"):
        return np.reshape(y, (-1, 1))
    return y


@ignore_warnings(category=(DeprecationWarning, FutureWarning))
def check_non_transformer_estimators_n_iter(name, estimator_orig):
    # Test that estimators that are not transformers with a parameter
    # max_iter, return the attribute of n_iter_ at least 1.

    # These models are dependent on external solvers like
    # libsvm and accessing the iter parameter is non-trivial.
    not_run_check_n_iter = ['Ridge', 'SVR', 'NuSVR', 'NuSVC',
                            'RidgeClassifier', 'SVC', 'RandomizedLasso',
                            'LogisticRegressionCV', 'LinearSVC',
                            'LogisticRegression']

    # Tested in test_transformer_n_iter
    not_run_check_n_iter += CROSS_DECOMPOSITION
    if name in not_run_check_n_iter:
        return

    # LassoLars stops early for the default alpha=1.0 the iris dataset.
    if name == 'LassoLars':
        estimator = clone(estimator_orig).set_params(alpha=0.)
    else:
        estimator = clone(estimator_orig)
    if hasattr(estimator, 'max_iter'):
        iris = load_iris()
        X, y_ = iris.data, iris.target
        y_ = multioutput_estimator_convert_y_2d(estimator, y_)

        set_random_state(estimator, 0)
        if name == 'AffinityPropagation':
            estimator.fit(X)
        else:
            estimator.fit(X, y_)

        assert estimator.n_iter_ >= 1


@ignore_warnings(category=(DeprecationWarning, FutureWarning))
def check_transformer_n_iter(name, estimator_orig):
    # Test that transformers with a parameter max_iter, return the
    # attribute of n_iter_ at least 1.
    estimator = clone(estimator_orig)
    if hasattr(estimator, "max_iter"):
        if name in CROSS_DECOMPOSITION:
            # Check using default data
            X = [[0., 0., 1.], [1., 0., 0.], [2., 2., 2.], [2., 5., 4.]]
            y_ = [[0.1, -0.2], [0.9, 1.1], [0.1, -0.5], [0.3, -0.2]]

        else:
            X, y_ = make_blobs(n_samples=30, centers=[[0, 0, 0], [1, 1, 1]],
                               random_state=0, n_features=2, cluster_std=0.1)
            X -= X.min() - 0.1
        set_random_state(estimator, 0)
        estimator.fit(X, y_)

        # These return a n_iter per component.
        if name in CROSS_DECOMPOSITION:
            for iter_ in estimator.n_iter_:
                assert_greater_equal(iter_, 1)
        else:
            assert_greater_equal(estimator.n_iter_, 1)


@ignore_warnings(category=(DeprecationWarning, FutureWarning))
def check_get_params_invariance(name, estimator_orig):
    # Checks if get_params(deep=False) is a subset of get_params(deep=True)
    e = clone(estimator_orig)

    shallow_params = e.get_params(deep=False)
    deep_params = e.get_params(deep=True)

    assert all(item in deep_params.items() for item in
               shallow_params.items())


@ignore_warnings(category=(DeprecationWarning, FutureWarning))
def check_set_params(name, estimator_orig):
    # Check that get_params() returns the same thing
    # before and after set_params() with some fuzz
    estimator = clone(estimator_orig)

    orig_params = estimator.get_params(deep=False)
    msg = ("get_params result does not match what was passed to set_params")

    estimator.set_params(**orig_params)
    curr_params = estimator.get_params(deep=False)
    assert_equal(set(orig_params.keys()), set(curr_params.keys()), msg)
    for k, v in curr_params.items():
        assert orig_params[k] is v, msg

    # some fuzz values
    test_values = [-np.inf, np.inf, None]

    test_params = deepcopy(orig_params)
    for param_name in orig_params.keys():
        default_value = orig_params[param_name]
        for value in test_values:
            test_params[param_name] = value
            try:
                estimator.set_params(**test_params)
            except (TypeError, ValueError) as e:
                e_type = e.__class__.__name__
                # Exception occurred, possibly parameter validation
                warnings.warn("{0} occurred during set_params of param {1} on "
                              "{2}. It is recommended to delay parameter "
                              "validation until fit.".format(e_type,
                                                             param_name,
                                                             name))

                change_warning_msg = "Estimator's parameters changed after " \
                                     "set_params raised {}".format(e_type)
                params_before_exception = curr_params
                curr_params = estimator.get_params(deep=False)
                try:
                    assert_equal(set(params_before_exception.keys()),
                                 set(curr_params.keys()))
                    for k, v in curr_params.items():
                        assert params_before_exception[k] is v
                except AssertionError:
                    warnings.warn(change_warning_msg)
            else:
                curr_params = estimator.get_params(deep=False)
                assert_equal(set(test_params.keys()),
                             set(curr_params.keys()),
                             msg)
                for k, v in curr_params.items():
                    assert test_params[k] is v, msg
        test_params[param_name] = default_value


@ignore_warnings(category=(DeprecationWarning, FutureWarning))
def check_classifiers_regression_target(name, estimator_orig):
    # Check if classifier throws an exception when fed regression targets

    boston = load_boston()
    X, y = boston.data, boston.target
    e = clone(estimator_orig)
    msg = 'Unknown label type: '
<<<<<<< HEAD
    assert_raises_regex(ValueError, msg, e.fit, X, y)


def check_estimator_sparse_dense(name, Estimator):
    rng = np.random.RandomState(0)
    X = rng.rand(40, 10)
    X[X < .8] = 0
    X_csr = sparse.csr_matrix(X)
    y = (4 * rng.rand(40)).astype(np.int)
    for sparse_format in ['csr', 'csc', 'dok', 'lil', 'coo', 'dia', 'bsr']:
        X_sp = X_csr.asformat(sparse_format)
        # catch deprecation warnings
        with ignore_warnings(category=DeprecationWarning):
            if name in ['Scaler', 'StandardScaler']:
                estimator = Estimator(with_mean=False)
                estimator_sp = Estimator(with_mean=False)
            else:
                estimator = Estimator()
                estimator_sp = Estimator()
        set_testing_parameters(estimator)
        set_testing_parameters(estimator_sp)
        set_random_state(estimator)
        set_random_state(estimator_sp)
        #print(np.where(X!=X_sp.toarray()))
        # fit and predict
        try:
            with ignore_warnings(category=DeprecationWarning):
                estimator_sp.fit(X_sp, y)
                estimator.fit(X, y)
            if hasattr(estimator, "predict"):
                pred = estimator.predict(X)
                pred_sp = estimator_sp.predict(X_sp)
                assert_array_almost_equal(pred, pred_sp, 2)
                assert_equal(pred.shape, pred_sp.shape)
            if hasattr(estimator, 'predict_proba'):
                probs = estimator.predict_proba(X)
                assert_equal(probs.shape, (X.shape[0], 4))
        except TypeError as e:
            if 'sparse' not in repr(e):
                print("Estimator %s doesn't seem to fail gracefully on "
                      "sparse data: error message state explicitly that "
                      "sparse input is not supported if this is not the case."
                      % name)
                raise
        except Exception:
            print("Estimator %s doesn't seem to fail gracefully on "
                  "sparse data: it should raise a TypeError if sparse input "
                  "is explicitly not supported." % name)
            raise
=======
    if not _safe_tags(e, "no_validation"):
        assert_raises_regex(ValueError, msg, e.fit, X, y)


@ignore_warnings(category=(DeprecationWarning, FutureWarning))
def check_decision_proba_consistency(name, estimator_orig):
    # Check whether an estimator having both decision_function and
    # predict_proba methods has outputs with perfect rank correlation.

    centers = [(2, 2), (4, 4)]
    X, y = make_blobs(n_samples=100, random_state=0, n_features=4,
                      centers=centers, cluster_std=1.0, shuffle=True)
    X_test = np.random.randn(20, 2) + 4
    estimator = clone(estimator_orig)

    if (hasattr(estimator, "decision_function") and
            hasattr(estimator, "predict_proba")):

        estimator.fit(X, y)
        a = estimator.predict_proba(X_test)[:, 1]
        b = estimator.decision_function(X_test)
        assert_array_equal(rankdata(a), rankdata(b))


def check_outliers_fit_predict(name, estimator_orig):
    # Check fit_predict for outlier detectors.

    X, _ = make_blobs(n_samples=300, random_state=0)
    X = shuffle(X, random_state=7)
    n_samples, n_features = X.shape
    estimator = clone(estimator_orig)

    set_random_state(estimator)

    y_pred = estimator.fit_predict(X)
    assert y_pred.shape == (n_samples,)
    assert y_pred.dtype.kind == 'i'
    assert_array_equal(np.unique(y_pred), np.array([-1, 1]))

    # check fit_predict = fit.predict when the estimator has both a predict and
    # a fit_predict method. recall that it is already assumed here that the
    # estimator has a fit_predict method
    if hasattr(estimator, 'predict'):
        y_pred_2 = estimator.fit(X).predict(X)
        assert_array_equal(y_pred, y_pred_2)

    if hasattr(estimator, "contamination"):
        # proportion of outliers equal to contamination parameter when not
        # set to 'auto'
        contamination = 0.1
        estimator.set_params(contamination=contamination)
        y_pred = estimator.fit_predict(X)
        assert_almost_equal(np.mean(y_pred != 1), contamination)

        # raises error when contamination is a scalar and not in [0,1]
        for contamination in [-0.5, 2.3]:
            estimator.set_params(contamination=contamination)
            assert_raises(ValueError, estimator.fit_predict, X)


def check_fit_idempotent(name, estimator_orig):
    # Check that est.fit(X) is the same as est.fit(X).fit(X). Ideally we would
    # check that the estimated parameters during training (e.g. coefs_) are
    # the same, but having a universal comparison function for those
    # attributes is difficult and full of edge cases. So instead we check that
    # predict(), predict_proba(), decision_function() and transform() return
    # the same results.

    check_methods = ["predict", "transform", "decision_function",
                     "predict_proba"]
    rng = np.random.RandomState(0)

    estimator = clone(estimator_orig)
    set_random_state(estimator)
    if 'warm_start' in estimator.get_params().keys():
        estimator.set_params(warm_start=False)

    n_samples = 100
    X = rng.normal(loc=100, size=(n_samples, 2))
    X = pairwise_estimator_convert_X(X, estimator)
    if is_regressor(estimator_orig):
        y = rng.normal(size=n_samples)
    else:
        y = rng.randint(low=0, high=2, size=n_samples)
    y = multioutput_estimator_convert_y_2d(estimator, y)

    train, test = next(ShuffleSplit(test_size=.2, random_state=rng).split(X))
    X_train, y_train = _safe_split(estimator, X, y, train)
    X_test, y_test = _safe_split(estimator, X, y, test, train)

    # Fit for the first time
    estimator.fit(X_train, y_train)

    result = {method: getattr(estimator, method)(X_test)
              for method in check_methods
              if hasattr(estimator, method)}

    # Fit again
    estimator.fit(X_train, y_train)

    for method in check_methods:
        if hasattr(estimator, method):
            new_result = getattr(estimator, method)(X_test)
            assert_allclose_dense_sparse(result[method], new_result)
>>>>>>> b29a9610
<|MERGE_RESOLUTION|>--- conflicted
+++ resolved
@@ -398,17 +398,13 @@
         # which is more feature than we have in most case.
         estimator.set_params(k=1)
 
-
-<<<<<<< HEAD
-    if "KNeighbors" in estimator.__class__.__name__ :
+if "KNeighbors" in estimator.__class__.__name__ :
         # Override the default 'auto' for sparse dense equivalence
         # since only 'brute' algo is used for sparse see #1572
         estimator.set_params(algorithm='brute')
 
-=======
 class NotAnArray:
     """An object that is convertible to an array
->>>>>>> b29a9610
 
     Parameters
     ----------
@@ -519,7 +515,6 @@
             if name in ['Scaler', 'StandardScaler']:
                 estimator.set_params(with_mean=False)
         # fit and predict
-
         try:
             with ignore_warnings(category=(DeprecationWarning, FutureWarning)):
                 estimator.fit(X, y)
@@ -2338,8 +2333,8 @@
     X, y = boston.data, boston.target
     e = clone(estimator_orig)
     msg = 'Unknown label type: '
-<<<<<<< HEAD
-    assert_raises_regex(ValueError, msg, e.fit, X, y)
+    if not _safe_tags(e, "no_validation"):
+        assert_raises_regex(ValueError, msg, e.fit, X, y)
 
 
 def check_estimator_sparse_dense(name, Estimator):
@@ -2388,9 +2383,6 @@
                   "sparse data: it should raise a TypeError if sparse input "
                   "is explicitly not supported." % name)
             raise
-=======
-    if not _safe_tags(e, "no_validation"):
-        assert_raises_regex(ValueError, msg, e.fit, X, y)
 
 
 @ignore_warnings(category=(DeprecationWarning, FutureWarning))
@@ -2492,5 +2484,4 @@
     for method in check_methods:
         if hasattr(estimator, method):
             new_result = getattr(estimator, method)(X_test)
-            assert_allclose_dense_sparse(result[method], new_result)
->>>>>>> b29a9610
+            assert_allclose_dense_sparse(result[method], new_result)