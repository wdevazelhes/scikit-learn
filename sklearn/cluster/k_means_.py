"""K-means clustering"""

# Authors: Gael Varoquaux <gael.varoquaux@normalesup.org>
#          Thomas Rueckstiess <ruecksti@in.tum.de>
#          James Bergstra <james.bergstra@umontreal.ca>
#          Jan Schlueter <scikit-learn@jan-schlueter.de>
#          Nelle Varoquaux
#          Peter Prettenhofer <peter.prettenhofer@gmail.com>
#          Olivier Grisel <olivier.grisel@ensta.org>
# License: BSD

import warnings

import numpy as np
import scipy.sparse as sp

from ..base import BaseEstimator
from ..metrics.pairwise import euclidean_distances
from ..utils import warn_if_not_float
from ..utils import check_arrays
from ..utils import check_random_state
<<<<<<< HEAD
from ..utils import warn_if_not_float
from ..utils import atleast2d_or_csr
=======
from ..utils import gen_even_slices
from ..utils import shuffle
from ..utils import as_float_array
>>>>>>> e1325f20

from . import _k_means


###############################################################################
# Initialization heuristic


def k_init(X, k, n_local_trials=None, random_state=None, x_squared_norms=None):
    """Init k seeds according to k-means++

    Parameters
    -----------
    X: array or sparse matrix, shape (n_samples, n_features)
        The data to pick seeds for. To avoid memory copy, the input data
        should be double precision (dtype=np.float64).

    k: integer
        The number of seeds to choose

    n_local_trials: integer, optional
        The number of seeding trials for each center (except the first),
        of which the one reducing inertia the most is greedily chosen.
        Set to None to make the number of trials depend logarithmically
        on the number of seeds (2+log(k)); this is the default.

    random_state: integer or numpy.RandomState, optional
        The generator used to initialize the centers. If an integer is
        given, it fixes the seed. Defaults to the global numpy random
        number generator.

    x_squared_norms: array, shape (n_samples,), optional
        Squared euclidean norm of each data point. Pass it if you have it at
        hands already to avoid it being recomputed here. Default: None

    Notes
    -----
    Selects initial cluster centers for k-mean clustering in a smart way
    to speed up convergence. see: Arthur, D. and Vassilvitskii, S.
    "k-means++: the advantages of careful seeding". ACM-SIAM symposium
    on Discrete algorithms. 2007

    Version ported from http://www.stanford.edu/~darthur/kMeansppTest.zip,
    which is the implementation used in the aforementioned paper.
    """
    n_samples, n_features = X.shape
    random_state = check_random_state(random_state)

    centers = np.empty((k, n_features))

    # Set the number of local seeding trials if none is given
    if n_local_trials is None:
        # This is what Arthur/Vassilvitskii tried, but did not report
        # specific results for other than mentioning in the conclusion
        # that it helped.
        n_local_trials = 2 + int(np.log(k))

    # Pick first center randomly
    center_id = random_state.randint(n_samples)
    if sp.issparse(X):
        centers[0] = X[center_id].toarray()
    else:
        centers[0] = X[center_id]

    # Initialize list of closest distances and calculate current potential
    if x_squared_norms is None:
        x_squared_norms = _squared_norms(X)
    closest_dist_sq = euclidean_distances(
        centers[0], X, Y_norm_squared=x_squared_norms, squared=True)
    current_pot = closest_dist_sq.sum()

    # Pick the remaining k-1 points
    for c in xrange(1, k):
        # Choose center candidates by sampling with probability proportional
        # to the squared distance to the closest existing center
        rand_vals = random_state.random_sample(n_local_trials) * current_pot
        candidate_ids = np.searchsorted(closest_dist_sq.cumsum(), rand_vals)

        # Compute distances to center candidates
        distance_to_candidates = euclidean_distances(
            X[candidate_ids], X, Y_norm_squared=x_squared_norms, squared=True)

        # Decide which candidate is the best
        best_candidate = None
        best_pot = None
        best_dist_sq = None
        for trial in xrange(n_local_trials):
            # Compute potential when including center candidate
            new_dist_sq = np.minimum(closest_dist_sq,
                                     distance_to_candidates[trial])
            new_pot = new_dist_sq.sum()

            # Store result if it is the best local trial so far
            if (best_candidate is None) or (new_pot < best_pot):
                best_candidate = candidate_ids[trial]
                best_pot = new_pot
                best_dist_sq = new_dist_sq

        # Permanently add best center candidate found in local tries
        if sp.issparse(X):
            centers[c] = X[best_candidate].toarray()
        else:
            centers[c] = X[best_candidate]
        current_pot = best_pot
        closest_dist_sq = best_dist_sq

    return centers


###############################################################################
# K-means estimation by EM (expectation maximization)


def k_means(X, k, init='k-means++', n_init=10, max_iter=300, verbose=0,
            tol=1e-4, random_state=None, copy_x=True):
    """K-means clustering algorithm.

    Parameters
    ----------
    X: ndarray
        A M by N array of M observations in N dimensions or a length
        M array of M one-dimensional observations.

    k: int or ndarray
        The number of clusters to form as well as the number of
        centroids to generate.

    max_iter: int, optional, default 300
        Maximum number of iterations of the k-means algorithm to run.

    n_init: int, optional, default: 10
        Number of time the k-means algorithm will be run with different
        centroid seeds. The final results will be the best output of
        n_init consecutive runs in terms of inertia.

    init: {'k-means++', 'random', or ndarray, or a callable}, optional
        Method for initialization, default to 'k-means++':

        'k-means++' : selects initial cluster centers for k-mean
        clustering in a smart way to speed up convergence. See section
        Notes in k_init for more details.

        'random': generate k centroids from a Gaussian with mean and
        variance estimated from the data.

        If an ndarray is passed, it should be of shape (k, p) and gives
        the initial centers.

        If a callable is passed, it should take arguments X, k and
        and a random state and return an initialization.

    tol: float, optional
        The relative increment in the results before declaring convergence.

    verbose: boolean, optional
        Terbosity mode

    random_state: integer or numpy.RandomState, optional
        The generator used to initialize the centers. If an integer is
        given, it fixes the seed. Defaults to the global numpy random
        number generator.

    copy_x: boolean, optional
        When pre-computing distances it is more numerically accurate to center
        the data first.  If copy_x is True, then the original data is not
        modified.  If False, the original data is modified, and put back before
        the function returns, but small numerical differences may be introduced
        by subtracting and then adding the data mean.

    Returns
    -------
    centroid: ndarray
        A k by N array of centroids found at the last iteration of
        k-means.

    label: ndarray
        label[i] is the code or index of the centroid the
        i'th observation is closest to.

    inertia: float
        The final value of the inertia criterion

    """
    random_state = check_random_state(random_state)

    mean_variance = np.mean(np.var(X, 0))
    best_inertia = np.infty
    X = as_float_array(X, copy=copy_x)

    # subtract of mean of x for more accurate distance computations
    X_mean = X.mean(axis=0)
    if copy_x:
        X = X.copy()
    X -= X_mean

    if hasattr(init, '__array__'):
        init = np.asarray(init).copy()
        init -= X_mean
        if not n_init == 1:
<<<<<<< HEAD
            warnings.warn(
                'Explicit initial center position passed: '
                'performing only one init in the k-means instead of %d'
                % n_init)
=======
            warnings.warn('Explicit initial center position passed: '
                          'performing only one init in K-means')
>>>>>>> e1325f20
            n_init = 1

    # precompute squared norms of data points
    x_squared_norms = _squared_norms(X)

    best_labels, best_inertia, best_centers = None, None, None

    for it in range(n_init):
        # init
        centers = _init_centroids(X, k, init, random_state=random_state,
                                  x_squared_norms=x_squared_norms)
        if verbose:
            print 'Initialization complete'

        # iterations
        for i in range(max_iter):
            centers_old = centers.copy()
            # labels assignement is also called the E-step of EM
            labels, inertia = _labels_inertia(X, x_squared_norms, centers)

            # computation of the means is also called the M-step of EM
            centers = _centers(X, labels, k)

            if verbose:
                print 'Iteration %i, inertia %s' % (i, inertia)

            if best_inertia is None or inertia < best_inertia:
                best_labels = labels.copy()
                best_centers = centers.copy()
                best_inertia = inertia

            if np.sum((centers_old - centers) ** 2) < tol * mean_variance:
                if verbose:
                    print 'Converged to similar centers at iteration', i
                break

    if not copy_x:
        X += X_mean
    return best_centers + X_mean, best_labels, best_inertia


def _squared_norms(X):
    """Compute the squared euclidean norms of the rows of X"""
    if sp.issparse(X):
        return _k_means.csr_row_norm_l2(X, squared=True)
    else:
        # TODO: implement a cython version to avoid the memory copy of the
        # input data
        return (X ** 2).sum(axis=1)


def _labels_inertia(X, x_squared_norms, centers, distances=None):
    """E step of the K-means EM algorithm

    Compute the labels and the inertia of the given samples and centers

    Parameters
    ----------
    X: float64 array-like or CSR sparse matrix, shape (n_samples, n_features)
        The input samples to assign to the labels.

    x_squared_norms: array, shape (n_samples,)
        Precomputed squared euclidean norm of each data point, to speed up
        computations.

    centers: float64 array, shape (k, n_features)
        The cluster centers.

    distances: float64 array, shape (k, n_samples)
        Distances for each sample to its closest center.

    Returns
    -------
    labels: int array of shape(n)
        The resulting assignment

    inertia: float
        The value of the inertia criterion with the assignment
    """
    n_samples = X.shape[0]
    # set the default value of centers to -1 to be able to detect any anomaly
    # easily
    labels = - np.ones(n_samples, np.int32)
    if distances == None:
        distances = np.zeros(shape=(0,), dtype=np.float64)
    if sp.issparse(X):
        inertia = _k_means._assign_labels_csr(
            X, x_squared_norms, centers, labels, distances=distances)
    else:
        inertia = _k_means._assign_labels_array(
            X, x_squared_norms, centers, labels, distances=distances)
    return labels, inertia


def _centers(X, labels, n_clusters):
    """M step of the K-means EM algorithm

    Computation of cluster centers / means.

    Parameters
    ----------
    X: array, shape (n_samples, n_features)

    labels: array of integers, shape (n_samples)
        Current label assignment

    n_clusters: int
        Number of desired clusters

    Returns
    -------
    centers: array, shape (n_clusters, n_features)
        The resulting centers
    """
    # TODO: add support for CSR input
    n_features = X.shape[1]

    # TODO: explicit dtype handling
    centers = np.empty((n_clusters, n_features))
    X_center = None
    for center_id in range(n_clusters):
        center_mask = labels == center_id
        if not np.any(center_mask):
            # The centroid of empty clusters is set to the center of
            # everything
            if X_center is None:
                X_center = X.mean(axis=0)
            centers[center_id] = X_center
        else:
            centers[center_id] = np.mean(X[center_mask], axis=0)
    return centers


def _init_centroids(X, k, init, random_state=None, x_squared_norms=None,
                    init_size=None):
    """Compute the initial centroids

    Parameters
    ----------

    X: array, shape (n_samples, n_features)

    k: int
        number of centroids

    init: {'k-means++', 'random' or ndarray or callable} optional
        Method for initialization

    random_state: integer or numpy.RandomState, optional
        The generator used to initialize the centers. If an integer is
        given, it fixes the seed. Defaults to the global numpy random
        number generator.

    x_squared_norms:  array, shape (n_samples,), optional
        Squared euclidean norm of each data point. Pass it if you have it at
        hands already to avoid it being recomputed here. Default: None

    init_size : int, optional
        Number of samples to randomly sample for speeding up the
        initialization (sometimes at the expense of accurracy).

    Returns
    -------
    centers: array, shape(k, n_features)
    """
    random_state = check_random_state(random_state)
    n_samples = X.shape[0]

    if init_size is not None and init_size < n_samples:
        init_indices = random_state.random_integers(
                0, n_samples - 1, init_size)
        X = X[init_indices]
        x_squared_norms = x_squared_norms[init_indices]
        n_samples = X.shape[0]

    if init == 'k-means++':
        centers = k_init(X, k,
                        random_state=random_state,
                        x_squared_norms=x_squared_norms)
    elif init == 'random':
        seeds = random_state.permutation(n_samples)[:k]
        centers = X[seeds]
    elif hasattr(init, '__array__'):
        centers = init
    elif callable(init):
        centers = init(X, k, random_state=random_state)
    else:
        raise ValueError("the init parameter for the k-means should "
            "be 'k-means++' or 'random' or an ndarray, "
            "'%s' (type '%s') was passed.")

    if sp.issparse(centers):
        centers = centers.toarray()
    return centers


class KMeans(BaseEstimator):
    """K-Means clustering

    Parameters
    ----------

    k : int, optional, default: 8
        The number of clusters to form as well as the number of
        centroids to generate.

    max_iter : int
        Maximum number of iterations of the k-means algorithm for a
        single run.

    n_init: int, optional, default: 10
        Number of time the k-means algorithm will be run with different
        centroid seeds. The final results will be the best output of
        n_init consecutive runs in terms of inertia.

    init : {'k-means++', 'random' or an ndarray}
        Method for initialization, defaults to 'k-means++':

        'k-means++' : selects initial cluster centers for k-mean
        clustering in a smart way to speed up convergence. See section
        Notes in k_init for more details.

        'random': choose k observations (rows) at random from data for
        the initial centroids.

        if init is an 2d array, it is used as a seed for the centroids

    tol: float, optional default: 1e-4
        Relative tolerance w.r.t. inertia to declare convergence

    random_state: integer or numpy.RandomState, optional
        The generator used to initialize the centers. If an integer is
        given, it fixes the seed. Defaults to the global numpy random
        number generator.

<<<<<<< HEAD
    Methods
    -------

    fit(X):
        Compute K-Means clustering

=======
>>>>>>> e1325f20
    Attributes
    ----------
    cluster_centers_: array, [n_clusters, n_features]
        Coordinates of cluster centers

    labels_:
        Labels of each point

    inertia_: float
        The value of the inertia criterion associated with the chosen
        partition.

    Notes
    ------
    The k-means problem is solved using Lloyd's algorithm.

    The average complexity is given by O(k n T), were n is the number of
    samples and T is the number of iteration.

    The worst case complexity is given by O(n^(k+2/p)) with
    n = n_samples, p = n_features. (D. Arthur and S. Vassilvitskii,
    'How slow is the k-means method?' SoCG2006)

    In practice, the k-means algorithm is very fast (one of the fastest
    clustering algorithms available), but it falls in local minima. That's why
    it can be useful to restart it several times.

    See also
    --------

    MiniBatchKMeans:
        Alternative online implementation that does incremental updates
        of the centers positions using mini-batches.
        For large scale learning (say n_samples > 10k) MiniBatchKMeans is
        probably much faster to than the default batch implementation.

    """

    def __init__(self, k=8, init='k-means++', n_init=10, max_iter=300,
                 tol=1e-4, verbose=0, random_state=None, copy_x=True):

        if hasattr(init, '__array__'):
            k = init.shape[0]
            init = np.asanyarray(init, dtype=np.float64)

        self.k = k
        self.init = init
        self.max_iter = max_iter
        self.tol = tol
        self.n_init = n_init
        self.verbose = verbose
        self.random_state = random_state
        self.copy_x = copy_x

    def _check_data(self, X):
        """Verify that the number of samples given is larger than k"""
        if sp.issparse(X):
            raise ValueError("K-Means does not support sparse input matrices.")
        X = np.asarray(X, dtype=np.float64)
        if X.shape[0] < self.k:
            raise ValueError("n_samples=%d should be >= k=%d" % (
                X.shape[0], self.k))
        X = as_float_array(X, copy=False)
        return X

    def fit(self, X, y=None):
        """Compute k-means"""
        self.random_state = check_random_state(self.random_state)
        X = self._check_data(X)

        self.cluster_centers_, self.labels_, self.inertia_ = k_means(
            X, k=self.k, init=self.init, n_init=self.n_init,
            max_iter=self.max_iter, verbose=self.verbose,
            tol=self.tol, random_state=self.random_state, copy_x=self.copy_x)
        return self

    def transform(self, X, y=None):
        """Transform the data to a cluster-distance space

        In the new space, each dimension is the distance to the cluster
        centers.  Note that even if X is sparse, the array returned by
        `transform` will typically be dense.

        Parameters
        ----------
        X: {array-like, sparse matrix}, shape = [n_samples, n_features]
            New data to transform.

        Returns
        -------
        X_new : array, shape [n_samples, k]
            X transformed in the new space.
        """
        if not hasattr(self, "cluster_centers_"):
            raise AttributeError("Model has not been trained. "
                                 "Train k-means before using transform.")
        cluster_shape = self.cluster_centers_.shape[1]
        if not X.shape[1] == cluster_shape:
            raise ValueError("Incorrect number of features for points. "
                             "Got %d features, expected %d" % (X.shape[1],
                                                               cluster_shape))
        return euclidean_distances(X, self.cluster_centers_)

    def predict(self, X):
        """Predict the closest cluster each sample in X belongs to.

        In the vector quantization literature, `cluster_centers_` is called
        the code book and each value returned by `predict` is the index of
        the closest code in the code book.

        Parameters
        ----------
        X: {array-like, sparse matrix}, shape = [n_samples, n_features]
            New data to predict.

        Returns
        -------
        Y : array, shape [n_samples,]
            Index of the closest center each sample belongs to.
        """
        if not hasattr(self, "cluster_centers_"):
            raise AttributeError("Model has not been trained yet. "
                                 "Fit k-means before using predict.")
        X = atleast2d_or_csr(X)
        n_samples, n_features = X.shape
        expected_n_features = self.cluster_centers_.shape[1]
        if not n_features == expected_n_features:
            raise ValueError("Incorrect number of features. "
                             "Got %d features, expected %d" % (
                                 n_features, expected_n_features))
        x_squared_norms = _squared_norms(X)
        return _labels_inertia(X, x_squared_norms, self.cluster_centers_)[0]


def _mini_batch_step(X, x_squared_norms, centers, counts,
                     old_center_buffer, compute_squared_diff,
                     distances=None):
    """Incremental update of the centers for the Minibatch K-Means algorithm

    Parameters
    ----------

    X: array, shape (n_samples, n_features)
        The original data array.

    x_squared_norms: array, shape (n_samples,)
        Squared euclidean norm of each data point.

    centers: array, shape (k, n_features)
        The cluster centers. This array is MODIFIED IN PLACE

    counts: array, shape (k,)
         The vector in which we keep track of the numbers of elements in a
         cluster. This array is MODIFIED IN PLACE

    distances: array, dtype float64, shape (n_samples), optional
        If not None, should be a pre-allocated array that will be used to store
        the distances of each sample to it's closest center.
    """
    # Perform label assignement to nearest centers
    nearest_center, inertia = _labels_inertia(X, x_squared_norms, centers,
                                              distances=distances)

    # implementation for the sparse CSR reprensation completely written in
    # cython
    if sp.issparse(X):
        return inertia, _k_means._mini_batch_update_csr(
            X, x_squared_norms, centers, counts, nearest_center,
            old_center_buffer, compute_squared_diff)

    # dense variant in mostly numpy (not as memory efficient though)
    k = centers.shape[0]
    squared_diff = 0.0
    for center_idx in range(k):
        # find points from minibatch that are assigned to this center
        center_mask = nearest_center == center_idx
        count = center_mask.sum()

        if count > 0:
            if compute_squared_diff:
                old_center_buffer[:] = centers[center_idx]

            # inplace remove previous count scaling
            centers[center_idx] *= counts[center_idx]

            # inplace sum with new points members of this cluster
            centers[center_idx] += np.sum(X[center_mask], axis=0)

            # update the count statistics for this center
            counts[center_idx] += count

            # inplace rescale to compute mean of all points (old and new)
            centers[center_idx] /= counts[center_idx]

            # update the squared diff if necessary
            if compute_squared_diff:
                squared_diff += np.sum(
                    (centers[center_idx] - old_center_buffer) ** 2)

    return inertia, squared_diff


def _mini_batch_convergence(model, iteration_idx, n_iterations, tol,
                            n_samples, centers_squared_diff, batch_inertia,
                            context, verbose=0):
    """Helper function to encapsulte the early stopping logic"""
    # Normalize inertia to be able to compare values when
    # batch_size changes
    batch_inertia /= model.batch_size
    centers_squared_diff /= model.batch_size

    # Compute an Exponentially Weighted Average of the squared
    # diff to monitor the convergence while discarding
    # minibatch-local stochastic variability:
    # https://en.wikipedia.org/wiki/Moving_average
    ewa_diff = context.get('ewa_diff')
    ewa_inertia = context.get('ewa_inertia')
    if ewa_diff is None:
        ewa_diff = centers_squared_diff
        ewa_inertia = batch_inertia
    else:
        alpha = float(model.batch_size) * 2.0 / (n_samples + 1)
        alpha = 1.0 if alpha > 1.0 else alpha
        ewa_diff = ewa_diff * (1 - alpha) + centers_squared_diff * alpha
        ewa_inertia = ewa_inertia * (1 - alpha) + batch_inertia * alpha

    # Log progress to be able to monitor convergence
    if verbose:
        progress_msg = (
            'Minibatch iteration %d/%d:'
            'mean batch inertia: %f, ewa inertia: %f ' % (
                iteration_idx + 1, n_iterations, batch_inertia,
                ewa_inertia))
        print progress_msg

    # Early stopping based on absolute tolerance on squared change of
    # centers postion (using EWA smoothing)
    if tol > 0.0 and ewa_diff < tol:
        if verbose:
            print 'Converged (small centers change) at iteration %d/%d' % (
                iteration_idx + 1, n_iterations)
        return True

    # Early stopping heuristic due to lack of improvement on smoothed inertia
    ewa_inertia_min = context.get('ewa_inertia_min')
    no_improvement = context.get('no_improvement', 0)
    if (ewa_inertia_min is None or ewa_inertia < ewa_inertia_min):
        no_improvement = 0
        ewa_inertia_min = ewa_inertia
    else:
        no_improvement += 1

    if (model.max_no_improvement is not None
        and no_improvement >= model.max_no_improvement):
        if verbose:
            print ('Converged (lack of improvement in inertia)'
                   ' at iteration %d/%d' % (
                       iteration_idx + 1, n_iterations))
        return True

    # update the convergence context to maintain state accross sucessive calls:
    context['ewa_diff'] = ewa_diff
    context['ewa_inertia'] = ewa_inertia
    context['ewa_inertia_min'] = ewa_inertia_min
    context['no_improvement'] = no_improvement
    return False


class MiniBatchKMeans(KMeans):
    """Mini-Batch K-Means clustering

    Parameters
    ----------

    k : int, optional, default: 8
        The number of clusters to form as well as the number of
        centroids to generate.

    max_iter : int, optional
        Maximum number of iterations over the complete dataset before
        stopping independently of any early stopping criterion heuristics.

    max_no_improvement : int, optional
        Control early stopping based on the consecutive number of mini
        batches that does not yield an improvement on the smoothed inertia.

        To disable convergence detection based on inertia, set
        max_no_improvement to None.

    tol : float, optional
        Control early stopping based on the relative center changes as
        measured by a smoothed, variance-normalized of the mean center
        squared position changes. This early stopping heuristics is
        closer to the one used for the batch variant of the algorithms
        but induces a slight computational and memory overhead over the
        inertia heuristic.

        To disable convergence detection based on normalized center
        change, set tol to 0.0 (default).

    batch_size: int, optional, default: 100
        Size of the mini batches.

    init_size: int, optional, default: k * 100
        Size of the random sample of the dataset passed to init method
        when calling fit.

    init : {'k-means++', 'random' or an ndarray}
        Method for initialization, defaults to 'k-means++':

        'k-means++' : selects initial cluster centers for k-mean
        clustering in a smart way to speed up convergence. See section
        Notes in k_init for more details.

        'random': choose k observations (rows) at random from data for
        the initial centroids.

        if init is an 2d array, it is used as a seed for the centroids

    compute_labels: boolean
        Compute label assignements and inertia for the complete dataset
        once the minibatch optimization has converged in fit.

    random_state: integer or numpy.RandomState, optional
        The generator used to initialize the centers. If an integer is
        given, it fixes the seed. Defaults to the global numpy random
        number generator.

    Methods
    -------

    fit(X):
        Compute K-Means clustering

    partial_fit(X):
        Compute a partial K-Means clustering

    Attributes
    ----------

    cluster_centers_: array, [n_clusters, n_features]
        Coordinates of cluster centers

    labels_:
        Labels of each point (if compute_labels is set to True).

    inertia_: float
        The value of the inertia criterion associated with the chosen
        partition (if compute_labels is set to True). The inertia is
        defined as the sum of square distances of samples to their nearest
        neighbor.

    References
    ----------
    http://www.eecs.tufts.edu/~dsculley/papers/fastkmeans.pdf
    """

    def __init__(self, k=8, init='k-means++', max_iter=100,
                 batch_size=100, verbose=0, compute_labels=True,
                 random_state=None, tol=0.0, max_no_improvement=10,
                 init_size=None, n_init=1, n_reinit=2, chunk_size=None):

        super(MiniBatchKMeans, self).__init__(k=k, init=init,
              max_iter=max_iter, verbose=verbose, random_state=random_state,
              tol=tol, n_init=n_init)

        self.max_no_improvement = max_no_improvement
        if chunk_size is not None:
            warnings.warn(
                "chunk_size is deprecated in 0.10, use batch_size instead")
            batch_size = chunk_size
        self.batch_size = batch_size
        self.compute_labels = compute_labels
        self.n_reinit = n_reinit
        self.init_size = k * 100 if init_size is None else init_size


    def fit(self, X, y=None):
        """Compute the centroids on X by chunking it into mini-batches.

        Parameters
        ----------
        X: array-like, shape = [n_samples, n_features]
            Coordinates of the data points to cluster
        """
        self.random_state = check_random_state(self.random_state)
        X = check_arrays(X, sparse_format="csr", copy=False,
                         check_ccontiguous=True, dtype=np.float64)[0]
        warn_if_not_float(X, self)
        n_samples, n_features = X.shape
        if n_samples < self.k:
            raise ValueError("Number of samples smaller than number "\
                             "of clusters.")

        if hasattr(self.init, '__array__'):
            self.init = np.ascontiguousarray(self.init, dtype=np.float64)

        x_squared_norms = _squared_norms(X)

        if self.tol > 0.0:
            if not sp.issparse(X):
                mean_variance = np.mean(np.var(X, 0))
            else:
                # TODO: implement efficient variance for CSR input
                mean_variance = 1.0
            tol = self.tol * mean_variance

            # using tol-based early stopping needs the allocation of a dedicated
            # before wich can be expensive for high dim data: hence we allocate
            # it outside of the main loop
            old_center_buffer = np.zeros(n_features, np.double)
        else:
            tol = 0.0
            # no need for the center buffer if tol-based early stopping is
            # disabled
            old_center_buffer = np.zeros(0, np.double)

        best_ewa_inertia_min = None

        for init_idx in range(self.n_init):
            if self.verbose:
                print "Init %d/%d with method: %s" % (
                    init_idx + 1, self.n_init, self.init)

            # Initialize the centers using only a fraction of the data as we
            # expect n_samples to be very large when using MiniBatchKMeans
            cluster_centers = _init_centroids(
                X, self.k, self.init,
                random_state=self.random_state,
                x_squared_norms=x_squared_norms,
                init_size=self.init_size)
            counts = np.zeros(self.k, dtype=np.int32)
            distances = np.zeros(self.batch_size, dtype=np.float64)

            n_batches = int(np.ceil(float(n_samples) / self.batch_size))
            n_iterations = int(self.max_iter * n_batches)

            # empty context to be used inplace by the convergence check routine
            convergence_context = {}
            reallocation_budget = self.n_reinit

            for iteration_idx in xrange(n_iterations):
                # Sample the minibatch from the full dataset
                minibatch_indices = self.random_state.random_integers(
                    0, n_samples - 1, self.batch_size)

                # Perform the actual update step on the minibatch data
                batch_inertia, centers_squared_diff = _mini_batch_step(
                    X[minibatch_indices], x_squared_norms[minibatch_indices],
                    cluster_centers, counts, old_center_buffer, tol > 0.0,
                    distances=distances)

                # Monitor the convergence and do early stopping if necessary
                if _mini_batch_convergence(
                    self, iteration_idx, n_iterations, tol, n_samples,
                    centers_squared_diff, batch_inertia, convergence_context,
                    verbose=self.verbose):

                    # If we can no longer reallocate bad centers, stop here
                    if reallocation_budget < 1:
                        break

                    # Reallocate bad centers at samples that are the most
                    # distant from existing centers
                    threshold = np.median(counts) / 2
                    to_reallocate = counts < threshold
                    n_to_reallocate = np.sum(to_reallocate)
                    if n_to_reallocate == 0:
                        break

                    #if self.verbose:
                    print "Re-allocating %d centers" % n_to_reallocate

                    # Find the most distant portion of the samples and re-init
                    # bad centers with them
                    n = int(0.1 * self.batch_size)
                    reinit_indices = distances.argsort()[-n:]
                    new_centers = _init_centroids(
                        X[reinit_indices], n_to_reallocate,
                        self.init, random_state=self.random_state,
                        x_squared_norms=x_squared_norms[reinit_indices])
                    cluster_centers[to_reallocate] = new_centers

                    ## Reset convergence stastics and counts
                    reallocation_budget -= 1
                    convergence_context.clear()
                    counts[to_reallocate] = 0
                    #counts.fill(0)


            # Keep only the best cluster centers accross independant inits
            ewa_inertia_min = convergence_context.get('ewa_inertia_min')
            if (best_ewa_inertia_min is None
                or ewa_inertia_min < best_ewa_inertia_min):
                self.cluster_centers_ = cluster_centers
                self.counts_ = counts
                best_ewa_inertia_min = ewa_inertia_min

        if self.compute_labels:
            if self.verbose:
                print 'Computing label assignements and total inertia'
            self.labels_, self.inertia_ = _labels_inertia(
                X, x_squared_norms, self.cluster_centers_)

        return self

    def partial_fit(self, X, y=None):
        """Update k means estimate on a single mini-batch X.

        Parameters
        ----------
        X: array-like, shape = [n_samples, n_features]
            Coordinates of the data points to cluster.
        """
        self.random_state = check_random_state(self.random_state)

        X = check_arrays(X, sparse_format="csr", copy=False)[0]
        n_samples, n_features = X.shape
        if hasattr(self.init, '__array__'):
            self.init = np.ascontiguousarray(self.init, dtype=np.float64)

        if n_samples == 0:
            return self

        x_squared_norms = _squared_norms(X)

        if (not hasattr(self, 'counts')
            or not hasattr(self, 'cluster_centers_')):
            # this is the first call partial_fit on this object:
            # initialize the cluster centers
            self.cluster_centers_ = _init_centroids(
                X, self.k, self.init, random_state=self.random_state,
                x_squared_norms=x_squared_norms, init_size=self.init_size)

            self.counts = np.zeros(self.k, dtype=np.int32)

        _mini_batch_step(X, x_squared_norms, self.cluster_centers_,
                         self.counts, np.zeros(0, np.double), 0)

        if self.compute_labels:
            self.labels_, self.inertia_ = _labels_inertia(
                X, x_squared_norms, self.cluster_centers_)

        return self<|MERGE_RESOLUTION|>--- conflicted
+++ resolved
@@ -16,17 +16,10 @@
 
 from ..base import BaseEstimator
 from ..metrics.pairwise import euclidean_distances
-from ..utils import warn_if_not_float
 from ..utils import check_arrays
 from ..utils import check_random_state
-<<<<<<< HEAD
-from ..utils import warn_if_not_float
 from ..utils import atleast2d_or_csr
-=======
-from ..utils import gen_even_slices
-from ..utils import shuffle
 from ..utils import as_float_array
->>>>>>> e1325f20
 
 from . import _k_means
 
@@ -226,15 +219,10 @@
         init = np.asarray(init).copy()
         init -= X_mean
         if not n_init == 1:
-<<<<<<< HEAD
             warnings.warn(
                 'Explicit initial center position passed: '
                 'performing only one init in the k-means instead of %d'
                 % n_init)
-=======
-            warnings.warn('Explicit initial center position passed: '
-                          'performing only one init in K-means')
->>>>>>> e1325f20
             n_init = 1
 
     # precompute squared norms of data points
@@ -470,15 +458,6 @@
         given, it fixes the seed. Defaults to the global numpy random
         number generator.
 
-<<<<<<< HEAD
-    Methods
-    -------
-
-    fit(X):
-        Compute K-Means clustering
-
-=======
->>>>>>> e1325f20
     Attributes
     ----------
     cluster_centers_: array, [n_clusters, n_features]
@@ -867,7 +846,6 @@
         self.random_state = check_random_state(self.random_state)
         X = check_arrays(X, sparse_format="csr", copy=False,
                          check_ccontiguous=True, dtype=np.float64)[0]
-        warn_if_not_float(X, self)
         n_samples, n_features = X.shape
         if n_samples < self.k:
             raise ValueError("Number of samples smaller than number "\
